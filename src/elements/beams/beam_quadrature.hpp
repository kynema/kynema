#pragma once

#include <algorithm>
#include <array>
#include <cmath>
<<<<<<< HEAD
=======
#include <limits>
#include <numbers>
>>>>>>> b516affa
#include <ranges>
#include <span>
#include <stdexcept>
#include <vector>

<<<<<<< HEAD
#include "math/gll_quadrature.hpp"
=======
#include "math/interpolation.hpp"
>>>>>>> b516affa

namespace kynema::beams {

/**
 * @brief Creates a trapezoidal quadrature rule based on a given grid.
 *
 * This function generates a set of quadrature points and weights for trapezoidal integration
 * over a specified grid. The quadrature points are mapped to the interval [-1, 1].
 *
 * @param grid A span of grid points defining the integration domain.
 * @return A vector of arrays, where each array contains a quadrature point and its corresponding
 * weight.
 */
inline std::vector<std::array<double, 2>> CreateTrapezoidalQuadrature(std::span<const double> grid) {
    const auto n{grid.size()};
    const auto [grid_min, grid_max] = std::ranges::minmax(grid);
    const auto grid_range{grid_max - grid_min};
    auto quadrature = std::vector<std::array<double, 2>>{
        {-1., (grid[1] - grid[0]) / grid_range},
    };
    std::ranges::transform(
        std::views::iota(1U, n - 1), std::back_inserter(quadrature),
        [grid, gm = grid_min, grid_range](auto i) {
            return std::array{
                2. * (grid[i] - gm) / grid_range - 1., (grid[i + 1] - grid[i - 1]) / grid_range
            };
        }
    );
    quadrature.push_back({1., (grid[n - 1] - grid[n - 2]) / grid_range});
    return quadrature;
}

<<<<<<< HEAD
inline std::vector<std::array<double, 2>> CreateGaussLegendreLobattoQuadrature(
    std::span<const double> grid, size_t order
) {
    const auto n{grid.size()};
    const auto [grid_min, grid_max] = std::ranges::minmax(grid);
    const auto grid_range{grid_max - grid_min};
    const auto sectional_weights = math::GetGllWeights(order);
    const auto sectional_num_nodes = sectional_weights.size();
    const auto num_sections = (n - 1) / (sectional_num_nodes - 1);

    auto quadrature = std::vector<std::array<double, 2>>{};
    std::ranges::transform(
        grid, std::back_inserter(quadrature),
        [gm = grid_min, grid_range](auto grid_location) {
            return std::array{2. * (grid_location - gm) / grid_range - 1., 0.};
        }
    );

    auto section_index = 0UL;
    for ([[maybe_unused]] auto section : std::views::iota(0U, num_sections)) {
        const auto section_range =
            grid[section_index + sectional_num_nodes - 1] - grid[section_index];
        const auto weight_scaling = section_range / grid_range;
        for (auto node : std::views::iota(0U, sectional_num_nodes)) {
            quadrature[section_index + node][1] += sectional_weights[node] * weight_scaling;
        }
        section_index += sectional_num_nodes - 1UL;
    }

=======
/**
 * @brief Creates Gauss-Legendre (GL) quadrature points and weights on [-1, 1]
 *
 * @details GL quadrature provides optimal accuracy for polynomial integration.
 *          The points are roots of P_n(x) where P_n is the nth Legendre polynomial.
 *          GL quadrature does NOT include the endpoints (-1, 1).
 *
 * @param order Number of quadrature points (n >= 1). Returns n quadrature points.
 * @return Vector of {point, weight} pairs for GL quadrature, sorted by point value
 */
inline std::vector<std::array<double, 2>> CreateGaussLegendreQuadrature(const size_t order) {
    constexpr auto max_iterations = 1000U;
    constexpr auto convergence_tolerance = std::numeric_limits<double>::epsilon();

    // If order is 0, return the base case
    if (order < 1) {
        return {{0., 2.}};  // point -> 0, weight->2
    }

    const size_t n_points{order};               // GL has n points for order n
    const size_t n_unique{(n_points + 1) / 2};  // Unique points due to symmetry
    std::vector<double> points(n_points, 0.);   // Quadrature points
    std::vector<double> weights(n_points, 0.);  // Quadrature weights

    // Find Gauss-Legendre (GL) points using Newton-Raphson method
    for (auto i_GL_point : std::views::iota(0U, n_unique)) {
        // Initial guess
        auto x_it = std::cos(
            std::numbers::pi * (static_cast<double>(i_GL_point) + 0.75) /
            (static_cast<double>(n_points) + 0.5)
        );

        // Newton-Raphson iteration to find root of P_n(x)
        bool converged = false;
        for ([[maybe_unused]] auto iteration : std::views::iota(0U, max_iterations)) {
            const auto x_old = x_it;  // Store old value for convergence check

            // Evaluate Legendre polynomials P_{n-1}(x) and P_n(x)
            const auto p_n_minus_1 = kynema::math::LegendrePolynomial(n_points - 1, x_it);
            const auto p_n = kynema::math::LegendrePolynomial(n_points, x_it);

            // Compute derivative P'_n(x) using recurrence relation
            const auto p_n_prime =
                static_cast<double>(n_points) * (x_it * p_n - p_n_minus_1) / (x_it * x_it - 1.);

            // Newton update: x_{n+1} = x_n - f(x_n)/f'(x_n)
            x_it -= p_n / p_n_prime;

            // Check convergence
            if (std::abs(x_it - x_old) <= convergence_tolerance) {
                converged = true;
                break;
            }
        }
        if (!converged) {
            throw std::runtime_error(
                "Newton-Raphson failed to converge for GL point " + std::to_string(i_GL_point) +
                " of order " + std::to_string(n_points)
            );
        }

        // Store symmetric points
        points[i_GL_point] = -x_it;                // left side
        points[n_points - 1 - i_GL_point] = x_it;  // right side

        // Compute GL weights: w = 2 / ((1 - x²) * [P'_n(x)]²)
        const auto p_n_minus_1 = kynema::math::LegendrePolynomial(n_points - 1, x_it);
        const auto p_n = kynema::math::LegendrePolynomial(n_points, x_it);
        const auto p_n_prime =
            static_cast<double>(n_points) * (x_it * p_n - p_n_minus_1) / (x_it * x_it - 1.);
        const auto weight = 2. / ((1. - x_it * x_it) * p_n_prime * p_n_prime);

        // Store symmetric weights
        weights[i_GL_point] = weight;
        weights[n_points - 1 - i_GL_point] = weight;
    }

    // Build and sort quadrature pairs
    auto quadrature = std::vector<std::array<double, 2>>(n_points);
    for (auto i_GL_point : std::views::iota(0U, n_points)) {
        quadrature[i_GL_point] = {points[i_GL_point], weights[i_GL_point]};
    }
    std::ranges::sort(quadrature, [](const auto& a, const auto& b) {
        return a[0] < b[0];
    });
>>>>>>> b516affa
    return quadrature;
}

}  // namespace kynema::beams<|MERGE_RESOLUTION|>--- conflicted
+++ resolved
@@ -3,21 +3,15 @@
 #include <algorithm>
 #include <array>
 #include <cmath>
-<<<<<<< HEAD
-=======
 #include <limits>
 #include <numbers>
->>>>>>> b516affa
 #include <ranges>
 #include <span>
 #include <stdexcept>
 #include <vector>
 
-<<<<<<< HEAD
 #include "math/gll_quadrature.hpp"
-=======
 #include "math/interpolation.hpp"
->>>>>>> b516affa
 
 namespace kynema::beams {
 
@@ -50,7 +44,6 @@
     return quadrature;
 }
 
-<<<<<<< HEAD
 inline std::vector<std::array<double, 2>> CreateGaussLegendreLobattoQuadrature(
     std::span<const double> grid, size_t order
 ) {
@@ -80,7 +73,6 @@
         section_index += sectional_num_nodes - 1UL;
     }
 
-=======
 /**
  * @brief Creates Gauss-Legendre (GL) quadrature points and weights on [-1, 1]
  *
@@ -166,7 +158,6 @@
     std::ranges::sort(quadrature, [](const auto& a, const auto& b) {
         return a[0] < b[0];
     });
->>>>>>> b516affa
     return quadrature;
 }
 
