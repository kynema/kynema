--- conflicted
+++ resolved
@@ -107,20 +107,8 @@
     }
 
 private:
-<<<<<<< HEAD
-    Model model;                ///< OpenTurbine class for model construction
-    components::Beam blade;     ///< Blade model input/output data
-    State state;                ///< OpenTurbine class for storing system state
-    Elements elements;          ///< OpenTurbine class for model elements (beams, masses, springs)
-    Constraints constraints;    ///< OpenTurbine class for constraints tying elements together
-    StepParameters parameters;  ///< OpenTurbine class containing solution parameters
-    Solver solver;              ///< OpenTurbine class for solving the dynamic system
-    State state_save;           ///< OpenTurbine class state class for temporarily saving state
-    HostState host_state;       ///< Host local copy of node state data
-    VTKOutput vtk_output;       ///< VTK output manager
-=======
     Model model;              ///< OpenTurbine class for model construction
-    components::Blade blade;  ///< Blade model input/output data
+    components::Beam blade;   ///< Blade model input/output data
     State<DeviceType> state;  ///< OpenTurbine class for storing system state
     Elements<DeviceType>
         elements;  ///< OpenTurbine class for model elements (beams, masses, springs)
@@ -131,7 +119,6 @@
     State<DeviceType> state_save;  ///< OpenTurbine class state class for temporarily saving state
     HostState<DeviceType> host_state;  ///< Host local copy of node state data
     VTKOutput vtk_output;              ///< VTK output manager
->>>>>>> f09d59de
 
     /// @brief  Updates motion data for all nodes (root and blade) in the interface
     void UpdateNodeMotion() {
