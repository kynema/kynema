--- conflicted
+++ resolved
@@ -104,41 +104,6 @@
     }
 
 private:
-<<<<<<< HEAD
-    /// @brief  OpenTurbine class used for model construction
-    Model model;
-
-public:
-    /// @brief Blade model input/output data
-    components::Blade blade;
-
-private:
-    /// @brief  OpenTurbine class for storing system state
-    State state;
-
-    /// @brief  OpenTurbine class for model elements (beams, masses, springs)
-    Elements elements;
-
-    /// @brief  OpenTurbine class for constraints tying elements together
-    Constraints constraints;
-
-    /// @brief  OpenTurbine class containing solution parameters
-    StepParameters parameters;
-
-    /// @brief  OpenTurbine class for solving the dynamic system
-    Solver solver;
-
-    /// @brief  OpenTurbine class state class for temporarily saving state
-    State state_save;
-
-    /// @brief  Host local copy of State
-    HostState host_state;
-
-    /// @brief  VTK output manager
-    VTKOutput vtk_output;
-
-    /// @brief  Update motion data for all nodes in the interface
-=======
     Model model;                ///< OpenTurbine class for model construction
     components::Blade blade;    ///< Blade model input/output data
     State state;                ///< OpenTurbine class for storing system state
@@ -151,7 +116,6 @@
     VTKOutput vtk_output;       ///< VTK output manager
 
     /// @brief  Updates motion data for all nodes (root and blade) in the interface
->>>>>>> 30ad1336
     void UpdateNodeMotion() {
         // Copy state motion members from device to host
         this->host_state.CopyFromState(this->state);
