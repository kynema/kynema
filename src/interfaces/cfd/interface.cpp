--- conflicted
+++ resolved
@@ -204,96 +204,12 @@
 
 void Interface::WriteRestart(const std::filesystem::path& filename) const {
     auto output = std::ofstream(filename);
-<<<<<<< HEAD
-    auto num_system_nodes = state.num_system_nodes;
-    // NOLINTNEXTLINE(cppcoreguidelines-pro-type-reinterpret-cast)
-    output.write(reinterpret_cast<char*>(&num_system_nodes), sizeof(size_t));
-
-    auto mirror_7 = Kokkos::View<double* [7]>::HostMirror("mirror_7", num_system_nodes);
-    auto out_7 = Kokkos::View<double* [7], Kokkos::HostSpace>("out_7", num_system_nodes);
-
-    auto mirror_6 = Kokkos::View<double* [6]>::HostMirror("mirror_6", num_system_nodes);
-    auto out_6 = Kokkos::View<double* [6], Kokkos::HostSpace>("out_6", num_system_nodes);
-
-    auto write_7 = [&](const Kokkos::View<double* [7]>& data) {
-        Kokkos::deep_copy(mirror_7, data);
-        Kokkos::deep_copy(out_7, mirror_7);
-
-        const auto stream_size = static_cast<long>(7U * num_system_nodes * sizeof(double));
-        // NOLINTNEXTLINE(cppcoreguidelines-pro-type-reinterpret-cast)
-        output.write(reinterpret_cast<char*>(out_7.data()), stream_size);
-    };
-
-    auto write_6 = [&](const Kokkos::View<double* [6]>& data) {
-        Kokkos::deep_copy(mirror_6, data);
-        Kokkos::deep_copy(out_6, mirror_6);
-
-        const auto stream_size = static_cast<long>(6U * num_system_nodes * sizeof(double));
-        // NOLINTNEXTLINE(cppcoreguidelines-pro-type-reinterpret-cast)
-        output.write(reinterpret_cast<char*>(out_6.data()), stream_size);
-    };
-
-    write_7(state.x0);
-    write_7(state.x);
-    write_6(state.q_delta);
-    write_7(state.q_prev);
-    write_7(state.q);
-    write_6(state.v);
-    write_6(state.vd);
-    write_6(state.a);
-    write_6(state.f);
-=======
     WriteStateToFile(output, state);
->>>>>>> 600152a5
 }
 
 void Interface::ReadRestart(const std::filesystem::path& filename) {
     auto input = std::ifstream(filename);
-<<<<<<< HEAD
-    auto num_system_nodes = size_t{};
-    // NOLINTNEXTLINE(cppcoreguidelines-pro-type-reinterpret-cast)
-    input.read(reinterpret_cast<char*>(&num_system_nodes), sizeof(size_t));
-
-    if (num_system_nodes != state.num_system_nodes) {
-        throw std::length_error("Number of system nodes in file is not the same as in model");
-    }
-
-    auto mirror_7 = Kokkos::View<double* [7]>::HostMirror("mirror_7", num_system_nodes);
-    auto out_7 = Kokkos::View<double* [7], Kokkos::HostSpace>("out_7", num_system_nodes);
-
-    auto mirror_6 = Kokkos::View<double* [6]>::HostMirror("mirror_6", num_system_nodes);
-    auto out_6 = Kokkos::View<double* [6], Kokkos::HostSpace>("out_6", num_system_nodes);
-
-    auto read_7 = [&](const Kokkos::View<double* [7]>& data) {
-        const auto stream_size = static_cast<long>(7U * num_system_nodes * sizeof(double));
-        // NOLINTNEXTLINE(cppcoreguidelines-pro-type-reinterpret-cast)
-        input.read(reinterpret_cast<char*>(out_7.data()), stream_size);
-
-        Kokkos::deep_copy(mirror_7, out_7);
-        Kokkos::deep_copy(data, mirror_7);
-    };
-
-    auto read_6 = [&](const Kokkos::View<double* [6]>& data) {
-        const auto stream_size = static_cast<long>(6U * num_system_nodes * sizeof(double));
-        // NOLINTNEXTLINE(cppcoreguidelines-pro-type-reinterpret-cast)
-        input.read(reinterpret_cast<char*>(out_6.data()), stream_size);
-
-        Kokkos::deep_copy(mirror_6, out_6);
-        Kokkos::deep_copy(data, mirror_6);
-    };
-
-    read_7(state.x0);
-    read_7(state.x);
-    read_6(state.q_delta);
-    read_7(state.q_prev);
-    read_7(state.q);
-    read_6(state.v);
-    read_6(state.vd);
-    read_6(state.a);
-    read_6(state.f);
-=======
     ReadStateFromFile(input, state);
->>>>>>> 600152a5
 
     Kokkos::deep_copy(this->host_state_x, this->state.x);
     Kokkos::deep_copy(this->host_state_q, this->state.q);
