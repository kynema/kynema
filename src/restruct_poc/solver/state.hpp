--- conflicted
+++ resolved
@@ -8,17 +8,6 @@
 /// @details State struct holds all state data and provides methods to update the
 /// state variables during the simulation
 struct State {
-<<<<<<< HEAD
-    size_t num_system_nodes;
-    size_t num_constraint_dofs;
-    View_Nx6 q_delta;
-    View_Nx7 q_prev;
-    View_Nx7 q;
-    View_Nx6 v;
-    View_Nx6 vd;
-    View_Nx6 a;
-    View_N lambda;
-=======
     size_t num_system_nodes;     //< Number of system nodes
     size_t num_constraint_dofs;  //< Number of constraint degrees of freedom
     View_Nx6 q_delta;            //< Displacement increment
@@ -29,9 +18,6 @@
     View_Nx6 a;                  //< Algorithmic acceleration
     View_N lambda;               //< Lagrange multipliers
 
-    State() = default;
-
->>>>>>> fc204517
     State(size_t num_system_nodes_, size_t num_constraint_dofs_)
         : num_system_nodes(num_system_nodes_),
           num_constraint_dofs(num_constraint_dofs_),
@@ -46,15 +32,11 @@
         Kokkos::deep_copy(Kokkos::subview(this->q_prev, Kokkos::ALL, 3), 1.);
         Kokkos::deep_copy(Kokkos::subview(this->q, Kokkos::ALL, 3), 1.);
     }
-<<<<<<< HEAD
-    State(size_t num_system_nodes_, size_t num_constraint_dofs_, const std::vector<Node>& nodes)
-=======
 
     State(
         size_t num_system_nodes_, size_t num_constraint_dofs_,
         const std::vector<std::shared_ptr<Node>>& nodes
     )
->>>>>>> fc204517
         : State(num_system_nodes_, num_constraint_dofs_) {
         // Create mirror of state views
         auto host_q = Kokkos::create_mirror(this->q);
@@ -62,25 +44,14 @@
         auto host_vd = Kokkos::create_mirror(this->vd);
 
         // Loop through number of nodes and copy data to host view
-<<<<<<< HEAD
         for (auto i = 0U; i < nodes.size(); ++i) {
             const auto& node = nodes[i];
             for (auto j = 0U; j < kLieGroupComponents; ++j) {
-                host_q(i, j) = node.u[j];
+                host_q(i, j) = node->u[j];
             }
             for (auto j = 0U; j < kLieAlgebraComponents; ++j) {
-                host_v(i, j) = node.v[j];
-                host_vd(i, j) = node.vd[j];
-=======
-        for (size_t i = 0; i < nodes.size(); ++i) {
-            auto& node = nodes[i];
-            for (size_t j = 0; j < kLieGroupComponents; ++j) {
-                host_q(i, j) = node->u[j];
-            }
-            for (size_t j = 0; j < kLieAlgebraComponents; ++j) {
                 host_v(i, j) = node->v[j];
                 host_vd(i, j) = node->vd[j];
->>>>>>> fc204517
             }
         }
 
