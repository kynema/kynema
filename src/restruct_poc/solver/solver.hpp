--- conflicted
+++ resolved
@@ -72,15 +72,9 @@
     CrsMatrixType transpose_matrix_full;
     CrsMatrixType system_plus_constraints;
     CrsMatrixType full_matrix;
-<<<<<<< HEAD
     Teuchos::RCP<GlobalCrsMatrixType> A;
     Teuchos::RCP<GlobalMultiVectorType> b;
     Teuchos::RCP<GlobalMultiVectorType> x_mv;
-=======
-    View_NxN St;  // Iteration matrix
-    DenseMatrixType St_left;
-    Kokkos::View<int*, Kokkos::LayoutLeft> IPIV;
->>>>>>> 6878b583
     View_Nx6x6 T_dense;
     Kokkos::View<double***> matrix_terms;
     View_N R;  // System residual vector
