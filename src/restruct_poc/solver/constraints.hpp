--- conflicted
+++ resolved
@@ -19,25 +19,14 @@
 struct Constraints {
     /// @brief DeviceData struct holds constraint data on device
     struct DeviceData {
-<<<<<<< HEAD
-        ConstraintType type;
-        Kokkos::pair<size_t, size_t> row_range;
-        int base_node_index;
-        int target_node_index;
-        double X0[3];
-        double axis_x[3];  // Unit vector representing x rotation axis
-        double axis_y[3];  // Unit vector representing y rotation axis
-        double axis_z[3];  // Unit vector representing z rotation axis
-=======
         ConstraintType type;               //< Constraint type
-        Kokkos::pair<int, int> row_range;  //< Range of rows in the global stiffness matrix
+        Kokkos::pair<size_t, size_t> row_range;  //< Range of rows in the global stiffness matrix
         int base_node_index;               //< Base node index
         int target_node_index;             //< Target node index
         double X0[3];                      //< Initial relative location between nodes
         double axis_x[3];                  // Unit vector representing x rotation axis
         double axis_y[3];                  // Unit vector representing y rotation axis
         double axis_z[3];                  // Unit vector representing z rotation axis
->>>>>>> 9e392742
     };
 
     /// @brief HostData struct holds constraint data on host
@@ -47,42 +36,8 @@
         float* control;       //< Control signal
     };
 
-<<<<<<< HEAD
-    size_t num;
-    size_t num_dofs;
-    std::vector<HostData> constraint_data;
-    Kokkos::View<DeviceData*> data;
-    View_N control;
-    View_Nx7 u;
-    View_N Phi;
-    View_NxN B;
-
-    Constraints() {}
-    Constraints(const std::vector<Constraint>& constraints, size_t num_system_dofs)
-        : num(constraints.size()),
-          num_dofs(std::transform_reduce(
-              constraints.cbegin(), constraints.cend(), 0u, std::plus{},
-              [](auto c) {
-                  return c.NumDOFs();
-              }
-          )),
-          constraint_data(
-              num, HostData{ConstraintType::kNone, {0., 0., 0., 1., 0., 0., 0.}, nullptr}
-          ),
-          data("data", num),
-          control("control", num),
-          u("u", num),
-          Phi("residual_vector", num_dofs),
-          B("gradient_matrix", num_dofs, num_system_dofs) {
-        // Create host mirror for constraint data
-        auto host_data = Kokkos::create_mirror(this->data);
-
-        // Loop through constraint input
-        auto start_row = size_t{0u};
-        for (auto i = 0u; i < this->num; ++i) {
-=======
-    int num;                                       //< Number of constraints
-    int num_dofs;                                  //< Number of degrees of freedom
+    size_t num;                                       //< Number of constraints
+    size_t num_dofs;                                  //< Number of degrees of freedom
     std::vector<HostData> constraint_data;         //< Host constraint data
     Kokkos::View<DeviceData*> data;                //< Device constraint data
     View_N control;                                //< Control signals
@@ -114,8 +69,7 @@
 
         // Loop through constraint input and set data
         int start_row = 0;
-        for (int i = 0; i < this->num; ++i) {
->>>>>>> 9e392742
+        for (auto i = 0U; i < this->num; ++i) {
             // Set Host constraint data
             this->constraint_data[i].type = constraints[i]->type;
             this->constraint_data[i].control = constraints[i]->control;
@@ -138,17 +92,10 @@
             host_data(i).X0[2] = constraints[i]->X0[2];
 
             // Set rotation axes
-<<<<<<< HEAD
-            for (auto j = 0u; j < 3u; ++j) {
-                host_data(i).axis_x[j] = constraints[i].x_axis[j];
-                host_data(i).axis_y[j] = constraints[i].y_axis[j];
-                host_data(i).axis_z[j] = constraints[i].z_axis[j];
-=======
-            for (int j = 0; j < 3; ++j) {
+            for (auto j = 0U; j < 3U; ++j) {
                 host_data(i).axis_x[j] = constraints[i]->x_axis[j];
                 host_data(i).axis_y[j] = constraints[i]->y_axis[j];
                 host_data(i).axis_z[j] = constraints[i]->z_axis[j];
->>>>>>> 9e392742
             }
         }
 
@@ -159,13 +106,8 @@
         Kokkos::deep_copy(Kokkos::subview(this->u, Kokkos::ALL, 3), 1.0);
     }
 
-<<<<<<< HEAD
-    // UpdateDisplacement sets the new displacement for the given constraint
+    /// Sets the new displacement for the given constraint
     void UpdateDisplacement(size_t id, Array_7 u_) { this->constraint_data[id].u = u_; }
-=======
-    /// Sets the new displacement for the given constraint
-    void UpdateDisplacement(int id, Array_7 u_) { this->constraint_data[id].u = u_; }
->>>>>>> 9e392742
 
     /// Transfers new prescribed displacements and control signals to Views
     void UpdateViews() {
