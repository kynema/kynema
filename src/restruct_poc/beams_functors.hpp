#pragma once

#include <array>
#include <numeric>

#include <KokkosBlas.hpp>

#include "beams_data.hpp"

#include "src/gebt_poc/quadrature.h"
#include "tests/unit_tests/gen_alpha_poc/test_utilities.h"

namespace oturb {

//------------------------------------------------------------------------------
// Vector Functions
//------------------------------------------------------------------------------

template <typename View_A>
KOKKOS_INLINE_FUNCTION void FillVector(View_A A, double value) {
    for (size_t i = 0; i < A.extent(0); ++i) {
        A(i) = value;
    }
}

template <typename View_A, typename View_B, typename View_C>
KOKKOS_INLINE_FUNCTION void MatVecMulAB(View_A A, View_B B, View_C C) {
<<<<<<< HEAD
    FillVector(C, 0.);
=======
>>>>>>> 53b01b50
    for (size_t i = 0; i < A.extent(0); ++i) {
        C(i) = 0.;
        for (size_t k = 0; k < B.extent(0); ++k) {
            C(i) += A(i, k) * B(k);
        }
    }
}

template <typename View_A, typename View_B, typename View_C>
KOKKOS_INLINE_FUNCTION void MatVecMulATB(View_A A, View_B B, View_C C) {
<<<<<<< HEAD
    FillVector(C, 0.);
=======
>>>>>>> 53b01b50
    for (size_t i = 0; i < A.extent(1); ++i) {
        C(i) = 0.;
        for (size_t k = 0; k < B.extent(0); ++k) {
            C(i) += A(k, i) * B(k);
        }
    }
}

template <typename View_3x3>
KOKKOS_INLINE_FUNCTION void VecTilde(View_3 vector, View_3x3 matrix) {
    matrix(0, 0) = 0.;
    matrix(0, 1) = -vector(2);
    matrix(0, 2) = vector(1);
    matrix(1, 0) = vector(2);
    matrix(1, 1) = 0.;
    matrix(1, 2) = -vector(0);
    matrix(2, 0) = -vector(1);
    matrix(2, 1) = vector(0);
    matrix(2, 2) = 0.;
}

template <typename V1, typename V2>
KOKKOS_INLINE_FUNCTION void VecScale(V1 v_in, double scale, V2 v_out) {
    for (size_t i = 0; i < v_in.extent(0); ++i) {
        v_out(i) = v_in(i) * scale;
    }
}

//------------------------------------------------------------------------------
// Matrix functions
//------------------------------------------------------------------------------

template <typename View_A>
KOKKOS_INLINE_FUNCTION void FillMatrix(View_A A, double value) {
    for (size_t i = 0; i < A.extent(0); ++i) {
        for (size_t j = 0; j < A.extent(1); ++j) {
            A(i, j) = value;
        }
    }
}

template <typename A, typename B>
KOKKOS_INLINE_FUNCTION void MatScale(A m_in, double scale, B m_out) {
    for (size_t i = 0; i < m_in.extent(0); ++i) {
        for (size_t j = 0; j < m_in.extent(1); ++j) {
            m_out(i) = m_in(i) * scale;
        }
    }
}

template <typename View_A, typename View_B, typename View_C>
KOKKOS_INLINE_FUNCTION void MatAdd(View_A M_A, View_B M_B, View_C M_C) {
    for (size_t i = 0; i < M_A.extent(0); ++i) {
        for (size_t j = 0; j < M_A.extent(1); ++j) {
            M_C(i, j) = M_A(i, j) + M_B(i, j);
        }
    }
}

template <typename View_A, typename View_B, typename View_C>
KOKKOS_INLINE_FUNCTION void MatMulAB(View_A A, View_B B, View_C C) {
<<<<<<< HEAD
    FillMatrix(C, 0.);
=======
>>>>>>> 53b01b50
    for (size_t i = 0; i < A.extent(0); ++i) {
        for (size_t j = 0; j < B.extent(1); ++j) {
            C(i, j) = 0.;
            for (size_t k = 0; k < B.extent(0); ++k) {
                C(i, j) += A(i, k) * B(k, j);
            }
        }
    }
}

template <typename View_A, typename View_B, typename View_C>
KOKKOS_INLINE_FUNCTION void MatMulATB(View_A AT, View_B B, View_C C) {
<<<<<<< HEAD
    FillMatrix(C, 0.);
=======
>>>>>>> 53b01b50
    for (size_t i = 0; i < AT.extent(1); ++i) {
        for (size_t j = 0; j < B.extent(1); ++j) {
            C(i, j) = 0.;
            for (size_t k = 0; k < B.extent(0); ++k) {
                C(i, j) += AT(k, i) * B(k, j);
            }
        }
    }
}

template <typename View_A, typename View_B, typename View_C>
KOKKOS_INLINE_FUNCTION void MatMulABT(View_A A, View_B BT, View_C C) {
<<<<<<< HEAD
    FillMatrix(C, 0.);
=======
>>>>>>> 53b01b50
    for (size_t i = 0; i < A.extent(0); ++i) {
        for (size_t j = 0; j < BT.extent(0); ++j) {
            C(i, j) = 0.;
            for (size_t k = 0; k < BT.extent(1); ++k) {
                C(i, j) += A(i, k) * BT(j, k);
            }
        }
    }
}

/// Populates a 3x3 rotation matrix from a 4x1 quaternion
template <typename View_Rotation>
KOKKOS_INLINE_FUNCTION void QuaternionToRotationMatrix(View_Quaternion q, View_Rotation R) {
    R(0, 0) = q(0) * q(0) + q(1) * q(1) - q(2) * q(2) - q(3) * q(3);
    R(0, 1) = 2. * (q(1) * q(2) - q(0) * q(3));
    R(0, 2) = 2. * (q(1) * q(3) + q(0) * q(2));
    R(1, 0) = 2. * (q(1) * q(2) + q(0) * q(3));
    R(1, 1) = q(0) * q(0) - q(1) * q(1) + q(2) * q(2) - q(3) * q(3);
    R(1, 2) = 2. * (q(2) * q(3) - q(0) * q(1));
    R(2, 0) = 2. * (q(1) * q(3) - q(0) * q(2));
    R(2, 1) = 2. * (q(2) * q(3) + q(0) * q(1));
    R(2, 2) = q(0) * q(0) - q(1) * q(1) - q(2) * q(2) + q(3) * q(3);
}

/// Rotates provided vector by provided *unit* quaternion
KOKKOS_INLINE_FUNCTION
void QuaternionRotateVector(View_Quaternion q, View_3 v, View_3 v_rot) {
    v_rot[0] = (q(0) * q(0) + q(1) * q(1) - q(2) * q(2) - q(3) * q(3)) * v(0) +
               2. * (q(1) * q(2) - q(0) * q(3)) * v(1) + 2. * (q(1) * q(3) + q(0) * q(2)) * v(2);
    v_rot[1] = 2. * (q(1) * q(2) + q(0) * q(3)) * v(0) +
               (q(0) * q(0) - q(1) * q(1) + q(2) * q(2) - q(3) * q(3)) * v(1) +
               2. * (q(2) * q(3) - q(0) * q(1)) * v(2);
    v_rot[2] = 2. * (q(1) * q(3) - q(0) * q(2)) * v(0) + 2. * (q(2) * q(3) + q(0) * q(1)) * v(1) +
               (q(0) * q(0) - q(1) * q(1) - q(2) * q(2) + q(3) * q(3)) * v(2);
}

/// Calculate the quaternion derivative (E)
KOKKOS_INLINE_FUNCTION
void QuaternionDerivative(View_Quaternion q, View_3x4 m) {
    m(0, 0) = -q(1);
    m(0, 1) = q(0);
    m(0, 2) = -q(3);
    m(0, 3) = q(2);
    m(1, 0) = -q(2);
    m(1, 1) = q(3);
    m(1, 2) = q(0);
    m(1, 3) = -q(1);
    m(2, 0) = -q(3);
    m(2, 1) = -q(2);
    m(2, 2) = q(1);
    m(2, 3) = q(0);
}

/// Multiplies provided quaternion with this quaternion and returns the result
KOKKOS_INLINE_FUNCTION
void QuaternionCompose(View_Quaternion q1, View_Quaternion q2, View_Quaternion qn) {
    qn(0) = q1(0) * q2(0) - q1(1) * q2(1) - q1(2) * q2(2) - q1(3) * q2(3);
    qn(1) = q1(0) * q2(1) + q1(1) * q2(0) + q1(2) * q2(3) - q1(3) * q2(2);
    qn(2) = q1(0) * q2(2) - q1(1) * q2(3) + q1(2) * q2(0) + q1(3) * q2(1);
    qn(3) = q1(0) * q2(3) + q1(1) * q2(2) - q1(2) * q2(1) + q1(3) * q2(0);
}

//------------------------------------------------------------------------------
// Interpolation functions
//------------------------------------------------------------------------------

KOKKOS_INLINE_FUNCTION
void InterpVector3(View_NxN shape_matrix, View_Nx3 node_v, View_Nx3 qp_v) {
<<<<<<< HEAD
    FillMatrix(qp_v, 0.);
=======
    for (size_t j = 0; j < qp_v.extent(0); ++j) {
        for (size_t k = 0; k < 3; ++k) {
            qp_v(j, k) = 0.;
        }
    }
>>>>>>> 53b01b50
    for (size_t i = 0; i < node_v.extent(0); ++i) {
        for (size_t j = 0; j < qp_v.extent(0); ++j) {
            for (size_t k = 0; k < 3; ++k) {
                qp_v(j, k) += node_v(i, k) * shape_matrix(i, j);
            }
        }
    }
}

KOKKOS_INLINE_FUNCTION
void InterpVector4(View_NxN shape_matrix, View_Nx4 node_v, View_Nx4 qp_v) {
<<<<<<< HEAD
    FillMatrix(qp_v, 0.);
=======
    for (size_t j = 0; j < qp_v.extent(0); ++j) {
        for (size_t k = 0; k < 4; ++k) {
            qp_v(j, k) = 0.;
        }
    }
>>>>>>> 53b01b50
    for (size_t i = 0; i < node_v.extent(0); ++i) {
        for (size_t j = 0; j < qp_v.extent(0); ++j) {
            for (size_t k = 0; k < 4; ++k) {
                qp_v(j, k) += node_v(i, k) * shape_matrix(i, j);
            }
        }
    }
}

KOKKOS_INLINE_FUNCTION
void InterpQuaternion(View_NxN shape_matrix, View_Nx4 node_v, View_Nx4 qp_v) {
    InterpVector4(shape_matrix, node_v, qp_v);

    // Normalize quaternions (rows)
    for (size_t j = 0; j < qp_v.extent(0); ++j) {
        auto length = Kokkos::sqrt(
            Kokkos::pow(qp_v(j, 0), 2) + Kokkos::pow(qp_v(j, 1), 2) + Kokkos::pow(qp_v(j, 2), 2) +
            Kokkos::pow(qp_v(j, 3), 2)
        );
        if (length == 0.) {
            qp_v(j, 0) = 1.;
            qp_v(j, 1) = 0.;
            qp_v(j, 2) = 0.;
            qp_v(j, 3) = 0.;
        } else {
            qp_v(j, 0) /= length;
            qp_v(j, 1) /= length;
            qp_v(j, 2) /= length;
            qp_v(j, 3) /= length;
        }
    }
}

KOKKOS_INLINE_FUNCTION
void InterpVector3Deriv(
    View_NxN shape_matrix_deriv, View_N jacobian, View_Nx3 node_v, View_Nx3 qp_v
) {
    InterpVector3(shape_matrix_deriv, node_v, qp_v);
    for (size_t j = 0; j < qp_v.extent(0); ++j) {
        for (size_t k = 0; k < qp_v.extent(1); ++k) {
            qp_v(j, k) /= jacobian(j);
        }
    }
}

KOKKOS_INLINE_FUNCTION
void InterpVector4Deriv(
    View_NxN shape_matrix_deriv, View_N jacobian, View_Nx4 node_v, View_Nx4 qp_v
) {
    InterpVector4(shape_matrix_deriv, node_v, qp_v);
    for (size_t j = 0; j < qp_v.extent(0); ++j) {
        for (size_t k = 0; k < qp_v.extent(1); ++k) {
            qp_v(j, k) /= jacobian(j);
        }
    }
}

//------------------------------------------------------------------------------
// Functors to perform calculations on Beams structure
//------------------------------------------------------------------------------

struct InterpolateQPPosition {
    Kokkos::View<Beams::ElemIndices*> elem_indices;  // Element indices
    View_NxN shape_interp_;                          // Num Nodes x Num Quadrature points
    View_Nx7 node_pos_rot_;                          // Node global position vector
    View_Nx3 qp_pos_;                                // quadrature point position

    KOKKOS_FUNCTION
    void operator()(const size_t i_elem) const {
        auto& idx = elem_indices[i_elem];
        auto shape_interp = Kokkos::subview(shape_interp_, idx.node_range, idx.qp_shape_range);
        auto node_pos =
            Kokkos::subview(node_pos_rot_, idx.node_range, Kokkos::make_pair((size_t)0, (size_t)3));
        auto qp_pos = Kokkos::subview(qp_pos_, idx.qp_range, Kokkos::ALL);

        // Initialize qp_pos
<<<<<<< HEAD
        FillMatrix(qp_pos, 0.);
=======
        for (size_t i = 0; i < qp_pos.extent(0); ++i) {
            for (size_t j = 0; j < qp_pos.extent(1); ++j) {
                qp_pos(i, j) = 0.;
            }
        }
>>>>>>> 53b01b50

        // Perform matrix-matrix multiplication
        for (size_t i = 0; i < idx.num_nodes; ++i) {
            for (size_t j = 0; j < idx.num_qps; ++j) {
                for (size_t k = 0; k < kVectorComponents; ++k) {
                    qp_pos(j, k) += node_pos(i, k) * shape_interp(i, j);
                }
            }
        }
    }
};

struct InterpolateQPRotation {
    Kokkos::View<Beams::ElemIndices*> elem_indices;  // Element indices
    View_NxN shape_interp_;                          // Num Nodes x Num Quadrature points
    View_Nx7 node_pos_rot_;                          // Node global position vector
    View_Nx4 qp_rot_;                                // quadrature point rotation

    KOKKOS_FUNCTION
    void operator()(const size_t i_elem) const {
        auto& idx = elem_indices[i_elem];
        auto shape_interp = Kokkos::subview(shape_interp_, idx.node_range, idx.qp_shape_range);
        auto node_rot = Kokkos::subview(node_pos_rot_, idx.node_range, Kokkos::make_pair(3, 7));
        auto qp_rot = Kokkos::subview(qp_rot_, idx.qp_range, Kokkos::ALL);

        InterpQuaternion(shape_interp, node_rot, qp_rot);
    }
};

struct InterpolateQPRotationDerivative {
    Kokkos::View<Beams::ElemIndices*> elem_indices;  // Element indices
    View_NxN shape_deriv_;                           // Num Nodes x Num Quadrature points
    View_N qp_jacobian_;                             // Jacobians
    View_Nx7 node_pos_rot_;                          // Node global position/rotation vector
    View_Nx4 qp_rot_deriv_;                          // quadrature point rotation derivative

    KOKKOS_FUNCTION
    void operator()(const size_t i_elem) const {
        auto& idx = elem_indices[i_elem];
        auto shape_deriv = Kokkos::subview(shape_deriv_, idx.node_range, idx.qp_shape_range);
        auto qp_rot_deriv = Kokkos::subview(qp_rot_deriv_, idx.qp_range, Kokkos::ALL);
        auto node_rot = Kokkos::subview(node_pos_rot_, idx.node_range, Kokkos::make_pair(3, 7));
        auto qp_jacobian = Kokkos::subview(qp_jacobian_, idx.qp_range);

        InterpVector4Deriv(shape_deriv, qp_jacobian, node_rot, qp_rot_deriv);
    }
};

struct CalculateJacobian {
    Kokkos::View<Beams::ElemIndices*> elem_indices;  // Element indices
    View_NxN shape_deriv_;                           // Num Nodes x Num Quadrature points
    View_Nx7 node_pos_rot_;                          // Node global position/rotation vector
    View_Nx3 qp_pos_deriv_;                          // quadrature point position derivative
    View_N qp_jacobian_;                             // Jacobians

    KOKKOS_FUNCTION
    void operator()(const size_t i_elem) const {
        auto& idx = elem_indices[i_elem];
        auto shape_deriv = Kokkos::subview(shape_deriv_, idx.node_range, idx.qp_shape_range);
        auto qp_pos_deriv = Kokkos::subview(qp_pos_deriv_, idx.qp_range, Kokkos::ALL);
        auto node_pos = Kokkos::subview(node_pos_rot_, idx.node_range, Kokkos::make_pair(0, 3));
        auto qp_jacobian = Kokkos::subview(qp_jacobian_, idx.qp_range);

        // Interpolate quadrature point position derivative from node position
        InterpVector3(shape_deriv, node_pos, qp_pos_deriv);

        //  Loop through quadrature points
        for (size_t j = 0; j < idx.num_qps; ++j) {
            // Calculate Jacobian as norm of derivative
            qp_jacobian(j) = Kokkos::sqrt(
                Kokkos::pow(qp_pos_deriv(j, 0), 2.) + Kokkos::pow(qp_pos_deriv(j, 1), 2.) +
                Kokkos::pow(qp_pos_deriv(j, 2), 2.)
            );

            // Apply Jacobian to row
            qp_pos_deriv(j, 0) /= qp_jacobian(j);
            qp_pos_deriv(j, 1) /= qp_jacobian(j);
            qp_pos_deriv(j, 2) /= qp_jacobian(j);
        }
    }
};

struct InterpolateQPState {
    Kokkos::View<Beams::ElemIndices*> elem_indices;
    View_NxN shape_interp_;
    View_NxN shape_deriv_;
    View_N qp_jacobian_;
    View_Nx7 node_u_;
    View_Nx3 qp_u_;
    View_Nx3 qp_u_prime_;
    View_Nx4 qp_r_;
    View_Nx4 qp_r_prime_;

    KOKKOS_FUNCTION
    void operator()(const size_t i_elem) const {
        auto idx = elem_indices(i_elem);
        auto shape_interp = Kokkos::subview(shape_interp_, idx.node_range, idx.qp_shape_range);
        auto node_u = Kokkos::subview(node_u_, idx.node_range, Kokkos::make_pair(0, 3));
        auto qp_u = Kokkos::subview(qp_u_, idx.qp_range, Kokkos::ALL);
        InterpVector3(shape_interp, node_u, qp_u);

        auto shape_deriv = Kokkos::subview(shape_deriv_, idx.node_range, idx.qp_shape_range);
        auto qp_jacobian = Kokkos::subview(qp_jacobian_, idx.qp_range);
        auto qp_u_prime = Kokkos::subview(qp_u_prime_, idx.qp_range, Kokkos::ALL);
        InterpVector3Deriv(shape_deriv, qp_jacobian, node_u, qp_u_prime);

        auto node_r = Kokkos::subview(node_u_, idx.node_range, Kokkos::make_pair(3, 7));
        auto qp_r = Kokkos::subview(qp_r_, idx.qp_range, Kokkos::ALL);
        InterpQuaternion(shape_interp, node_r, qp_r);

        auto qp_r_prime = Kokkos::subview(qp_r_prime_, idx.qp_range, Kokkos::ALL);
        InterpVector4Deriv(shape_deriv, qp_jacobian, node_r, qp_r_prime);
    }
};

struct InterpolateQPVelocity {
    Kokkos::View<Beams::ElemIndices*> elem_indices;  // Element indices
    View_NxN shape_interp_;                          // Num Nodes x Num Quadrature points
    View_NxN shape_deriv_;                           // Num Nodes x Num Quadrature points
    View_N qp_jacobian_;                             // Num Nodes x Num Quadrature points
    View_Nx6 node_u_dot_;                            // Node translation & angular velocity
    View_Nx3 qp_u_dot_;                              // qp translation velocity
    View_Nx3 qp_omega_;                              // qp angular velocity

    KOKKOS_FUNCTION
    void operator()(const size_t i_elem) const {
        auto& idx = elem_indices[i_elem];
        auto shape_interp = Kokkos::subview(shape_interp_, idx.node_range, idx.qp_shape_range);
        auto node_u_dot = Kokkos::subview(node_u_dot_, idx.node_range, Kokkos::make_pair(0, 3));
        auto qp_u_dot = Kokkos::subview(qp_u_dot_, idx.qp_range, Kokkos::ALL);
        InterpVector3(shape_interp, node_u_dot, qp_u_dot);

        auto shape_deriv = Kokkos::subview(shape_deriv_, idx.node_range, idx.qp_shape_range);
        auto qp_jacobian = Kokkos::subview(qp_jacobian_, idx.qp_range);
        auto node_omega = Kokkos::subview(node_u_dot_, idx.node_range, Kokkos::make_pair(3, 6));
        auto qp_omega = Kokkos::subview(qp_omega_, idx.qp_range, Kokkos::ALL);
        InterpVector3(shape_interp, node_omega, qp_omega);
    }
};

struct InterpolateQPAcceleration {
    Kokkos::View<Beams::ElemIndices*> elem_indices;  // Element indices
    View_NxN shape_interp_;                          // Num Nodes x Num Quadrature points
    View_NxN shape_deriv_;                           // Num Nodes x Num Quadrature points
    View_N qp_jacobian_;                             // Num Nodes x Num Quadrature points
    View_Nx6 node_u_ddot_;                           // Node translation & angular velocity
    View_Nx3 qp_u_ddot_;                             // qp translation velocity
    View_Nx3 qp_omega_dot_;                          // qp angular velocity

    KOKKOS_FUNCTION
    void operator()(const size_t i_elem) const {
        auto& idx = elem_indices[i_elem];
        auto shape_interp = Kokkos::subview(shape_interp_, idx.node_range, idx.qp_shape_range);
        auto node_u_ddot = Kokkos::subview(node_u_ddot_, idx.node_range, Kokkos::make_pair(0, 3));
        auto qp_u_ddot = Kokkos::subview(qp_u_ddot_, idx.qp_range, Kokkos::ALL);
        InterpVector3(shape_interp, node_u_ddot, qp_u_ddot);

        auto shape_deriv = Kokkos::subview(shape_deriv_, idx.node_range, idx.qp_shape_range);
        auto qp_jacobian = Kokkos::subview(qp_jacobian_, idx.qp_range);
        auto node_omega_dot = Kokkos::subview(node_u_ddot_, idx.node_range, Kokkos::make_pair(3, 6));
        auto qp_omega_dot = Kokkos::subview(qp_omega_dot_, idx.qp_range, Kokkos::ALL);
        InterpVector3(shape_interp, node_omega_dot, qp_omega_dot);
    }
};

struct CalculateRR0 {
    View_Nx4 qp_r0_;     // quadrature point initial rotation
    View_Nx4 qp_r_;      // quadrature rotation displacement
    View_Nx4 qRR0_;      // quaternion composition of RR0
    View_Nx6x6 qp_RR0_;  // quadrature global rotation

    KOKKOS_FUNCTION void operator()(const size_t i_qp) const {
        auto qR = Kokkos::subview(qp_r_, i_qp, Kokkos::ALL);
        auto qR0 = Kokkos::subview(qp_r0_, i_qp, Kokkos::ALL);
        auto qRR0 = Kokkos::subview(qRR0_, i_qp, Kokkos::ALL);
        auto RR0_11 =
            Kokkos::subview(qp_RR0_, i_qp, Kokkos::make_pair(0, 3), Kokkos::make_pair(0, 3));
        auto RR0_22 =
            Kokkos::subview(qp_RR0_, i_qp, Kokkos::make_pair(3, 6), Kokkos::make_pair(3, 6));
        QuaternionCompose(qR, qR0, qRR0);
        QuaternionToRotationMatrix(qRR0, RR0_11);
<<<<<<< HEAD
        for (size_t i = 0; i < 3; ++i) {
            for (size_t j = 0; j < 3; ++j) {
=======
        for (size_t i = 0; i < RR0_22.extent(0); ++i) {
            for (size_t j = 0; j < RR0_22.extent(1); ++j) {
>>>>>>> 53b01b50
                RR0_22(i, j) = RR0_11(i, j);
            }
        }
    }
};

struct CalculateMuu {
    View_Nx6x6 qp_RR0_;    //
    View_Nx6x6 qp_Mstar_;  //
    View_Nx6x6 qp_Muu_;    //
    View_Nx6x6 qp_Mtmp_;   //

    KOKKOS_FUNCTION
    void operator()(const size_t i_qp) const {
        auto RR0 = Kokkos::subview(qp_RR0_, i_qp, Kokkos::ALL, Kokkos::ALL);
        auto Mstar = Kokkos::subview(qp_Mstar_, i_qp, Kokkos::ALL, Kokkos::ALL);
        auto Muu = Kokkos::subview(qp_Muu_, i_qp, Kokkos::ALL, Kokkos::ALL);
        auto Mtmp = Kokkos::subview(qp_Mtmp_, i_qp, Kokkos::ALL, Kokkos::ALL);
        MatMulAB(RR0, Mstar, Mtmp);
        MatMulABT(Mtmp, RR0, Muu);
    }
};

struct CalculateCuu {
    View_Nx6x6 qp_RR0_;    //
    View_Nx6x6 qp_Cstar_;  //
    View_Nx6x6 qp_Cuu_;    //
    View_Nx6x6 qp_Ctmp_;   //

    KOKKOS_FUNCTION
    void operator()(const size_t i_qp) const {
        auto RR0 = Kokkos::subview(qp_RR0_, i_qp, Kokkos::ALL, Kokkos::ALL);
        auto Cstar = Kokkos::subview(qp_Cstar_, i_qp, Kokkos::ALL, Kokkos::ALL);
        auto Cuu = Kokkos::subview(qp_Cuu_, i_qp, Kokkos::ALL, Kokkos::ALL);
        auto Ctmp = Kokkos::subview(qp_Ctmp_, i_qp, Kokkos::ALL, Kokkos::ALL);
        MatMulAB(RR0, Cstar, Ctmp);
        MatMulABT(Ctmp, RR0, Cuu);
    }
};

struct CalculateStrain {
    View_Nx3 qp_x0_prime_;  //
    View_Nx3 qp_u_prime_;   //
    View_Nx4 qp_r_;         //
    View_Nx4 qp_r_prime_;   //
    View_Nx3x4 qp_E_;       //
    View_Nx3 qp_V_;         //
    View_Nx6 qp_strain_;    //

    KOKKOS_FUNCTION
    void operator()(const size_t i_qp) const {
        auto x0_prime = Kokkos::subview(qp_x0_prime_, i_qp, Kokkos::ALL);
        auto u_prime = Kokkos::subview(qp_u_prime_, i_qp, Kokkos::ALL);
        auto R = Kokkos::subview(qp_r_, i_qp, Kokkos::ALL);
        auto R_prime = Kokkos::subview(qp_r_prime_, i_qp, Kokkos::ALL);
        auto E = Kokkos::subview(qp_E_, i_qp, Kokkos::ALL, Kokkos::ALL);
        auto R_x0_prime = Kokkos::subview(qp_V_, i_qp, Kokkos::ALL);
        auto e1 = Kokkos::subview(qp_strain_, i_qp, Kokkos::make_pair(0, 3));
        auto e2 = Kokkos::subview(qp_strain_, i_qp, Kokkos::make_pair(3, 6));

        QuaternionRotateVector(R, x0_prime, R_x0_prime);
        QuaternionDerivative(R, E);
        MatVecMulAB(E, R_prime, e2);
        for (size_t i = 0; i < 3; i++) {
            e1(i) = x0_prime(i) + u_prime(i) - R_x0_prime(i);
            e2(i) *= 2.;
        }
    }
};

struct CalculateMassMatrixComponents {
    View_Nx6x6 qp_Muu_;
    View_Nx3 eta_;
    View_Nx3x3 rho_;
    View_Nx3x3 eta_tilde_;

    KOKKOS_FUNCTION
    void operator()(size_t i_qp) const {
        auto Muu = Kokkos::subview(qp_Muu_, i_qp, Kokkos::ALL, Kokkos::ALL);
        auto eta = Kokkos::subview(eta_, i_qp, Kokkos::ALL);
        auto rho = Kokkos::subview(rho_, i_qp, Kokkos::ALL, Kokkos::ALL);
        auto eta_tilde = Kokkos::subview(eta_tilde_, i_qp, Kokkos::ALL, Kokkos::ALL);

        auto m = Muu(0, 0);
        if (m == 0.) {
            eta(0) = 0.;
            eta(1) = 0.;
            eta(2) = 0.;
        } else {
            eta(0) = Muu(5, 1) / m;
            eta(1) = -Muu(5, 0) / m;
            eta(2) = Muu(4, 0) / m;
        }
<<<<<<< HEAD
        for (size_t i = 0; i < 3; ++i) {
            for (size_t j = 0; j < 3; ++j) {
                rho(i, j) = Muu(3 + i, 3 + j);
=======
        for (size_t i = 0; i < rho.extent(0); ++i) {
            for (size_t j = 0; j < rho.extent(1); ++j) {
                rho(i, j) = Muu(i + 3, j + 3);
>>>>>>> 53b01b50
            }
        }
        VecTilde(eta, eta_tilde);
    }
};

struct CalculateTemporaryVariables {
    View_Nx3 qp_x0_prime_;
    View_Nx3 qp_u_prime_;
    View_Nx3 v1_;
    View_Nx3x3 x0pupSS_;

    KOKKOS_FUNCTION
    void operator()(size_t i_qp) const {
        auto x0_prime = Kokkos::subview(qp_x0_prime_, i_qp, Kokkos::ALL);
        auto u_prime = Kokkos::subview(qp_u_prime_, i_qp, Kokkos::ALL);
        auto V1 = Kokkos::subview(v1_, i_qp, Kokkos::ALL);
        auto x0pupSS = Kokkos::subview(x0pupSS_, i_qp, Kokkos::ALL, Kokkos::ALL);

        for (size_t i = 0; i < 3; i++) {
            V1(i) = x0_prime(i) + u_prime(i);
        }
        VecTilde(V1, x0pupSS);
    }
};

struct CalculateForceFC {
    View_Nx6x6 qp_Cuu_;
    View_Nx6 qp_strain_;
    View_Nx6 qp_FC_;
    View_Nx3x3 M_tilde_;
    View_Nx3x3 N_tilde_;

    KOKKOS_FUNCTION
    void operator()(size_t i_qp) const {
        auto Cuu = Kokkos::subview(qp_Cuu_, i_qp, Kokkos::ALL, Kokkos::ALL);
        auto strain = Kokkos::subview(qp_strain_, i_qp, Kokkos::ALL);
        auto FC = Kokkos::subview(qp_FC_, i_qp, Kokkos::ALL);
        auto M_tilde = Kokkos::subview(M_tilde_, i_qp, Kokkos::ALL, Kokkos::ALL);
        auto N_tilde = Kokkos::subview(N_tilde_, i_qp, Kokkos::ALL, Kokkos::ALL);

        MatVecMulAB(Cuu, strain, FC);
        auto N = Kokkos::subview(FC, Kokkos::make_pair(0, 3));
        auto M = Kokkos::subview(FC, Kokkos::make_pair(3, 6));
        VecTilde(M, M_tilde);
        VecTilde(N, N_tilde);
    }
};

struct CalculateForceFD {
    View_Nx3x3 x0pupSS_;
    View_Nx6 qp_FC_;
    View_Nx6 qp_FD_;

    KOKKOS_FUNCTION
    void operator()(size_t i_qp) const {
        auto x0pupSS = Kokkos::subview(x0pupSS_, i_qp, Kokkos::ALL, Kokkos::ALL);
        auto FC = Kokkos::subview(qp_FC_, i_qp, Kokkos::ALL);
        auto FD = Kokkos::subview(qp_FD_, i_qp, Kokkos::ALL);

<<<<<<< HEAD
        // Elastic Force FD and it's components
        FillVector(FD, 0.);
=======
        auto N = Kokkos::subview(FC, Kokkos::make_pair(0, 3));
        for (size_t i = 0; i < FD.extent(0); ++i) {
            FD(i) = 0.;
        }
>>>>>>> 53b01b50
        MatVecMulATB(x0pupSS, N, Kokkos::subview(FD, Kokkos::make_pair(3, 6)));
    }
};

struct CalculateInertialForces {
    View_Nx6x6 qp_Muu_;
    View_Nx3 qp_u_ddot_;
    View_Nx3 qp_omega_;
    View_Nx3 qp_omega_dot_;
    View_Nx3x3 eta_tilde_;
    View_Nx3x3 omega_tilde_;
    View_Nx3x3 omega_dot_tilde_;
    View_Nx3x3 rho_;
    View_Nx3 eta_;
    View_Nx3 v1_;
    View_Nx3x3 M1_;
    View_Nx6 qp_FI_;

    KOKKOS_FUNCTION
    void operator()(size_t i_qp) const {
        auto Muu = Kokkos::subview(qp_Muu_, i_qp, Kokkos::ALL, Kokkos::ALL);
        auto u_ddot = Kokkos::subview(qp_u_ddot_, i_qp, Kokkos::ALL);
        auto omega = Kokkos::subview(qp_omega_, i_qp, Kokkos::ALL);
        auto omega_dot = Kokkos::subview(qp_omega_dot_, i_qp, Kokkos::ALL);
        auto eta_tilde = Kokkos::subview(eta_tilde_, i_qp, Kokkos::ALL, Kokkos::ALL);
        auto omega_tilde = Kokkos::subview(omega_tilde_, i_qp, Kokkos::ALL, Kokkos::ALL);
        auto omega_dot_tilde = Kokkos::subview(omega_dot_tilde_, i_qp, Kokkos::ALL, Kokkos::ALL);
        auto rho = Kokkos::subview(rho_, i_qp, Kokkos::ALL, Kokkos::ALL);
        auto eta = Kokkos::subview(eta_, i_qp, Kokkos::ALL);
        auto V1 = Kokkos::subview(v1_, i_qp, Kokkos::ALL);
        auto M1 = Kokkos::subview(M1_, i_qp, Kokkos::ALL, Kokkos::ALL);
        auto FI = Kokkos::subview(qp_FI_, i_qp, Kokkos::ALL);

        auto m = Muu(0, 0);
        VecTilde(omega, omega_tilde);
        VecTilde(omega_dot, omega_dot_tilde);
        auto FI_1 = Kokkos::subview(FI, Kokkos::make_pair(0, 3));
        MatMulAB(omega_tilde, omega_tilde, M1);
        for (size_t i = 0; i < 3; i++) {
            for (size_t j = 0; j < 3; j++) {
                M1(i, j) += omega_dot_tilde(i, j);
                M1(i, j) *= m;
            }
        }
        MatVecMulAB(M1, eta, FI_1);
        for (size_t i = 0; i < 3; i++) {
            FI_1(i) += u_ddot(i) * m;
        }
        auto FI_2 = Kokkos::subview(FI, Kokkos::make_pair(3, 6));
        VecScale(u_ddot, m, V1);
        MatVecMulAB(eta_tilde, V1, FI_2);
        MatVecMulAB(rho, omega_dot, V1);
        for (size_t i = 0; i < 3; i++) {
            FI_2(i) += V1(i);
        }
        MatMulAB(omega_tilde, rho, M1);
        MatVecMulAB(M1, omega, V1);
        for (size_t i = 0; i < 3; i++) {
            FI_2(i) += V1(i);
        }
    }
};

struct CalculateGravityForce {
    View_3 gravity;
    View_Nx6x6 qp_Muu_;
    View_Nx3x3 eta_tilde_;
    View_Nx3 v1_;
    View_Nx6 qp_FG_;

    KOKKOS_FUNCTION
    void operator()(size_t i_qp) const {
        auto Muu = Kokkos::subview(qp_Muu_, i_qp, Kokkos::ALL, Kokkos::ALL);
        auto eta_tilde = Kokkos::subview(eta_tilde_, i_qp, Kokkos::ALL, Kokkos::ALL);
        auto V1 = Kokkos::subview(v1_, i_qp, Kokkos::ALL);
        auto FG = Kokkos::subview(qp_FG_, i_qp, Kokkos::ALL);
        auto m = Muu(0, 0);
        VecScale(gravity, m, V1);
<<<<<<< HEAD
        FG(0) = V1(0);
        FG(1) = V1(1);
        FG(2) = V1(2);
=======
        for (size_t i = 0; i < 3; ++i) {
            FG(i) = V1(i);
        }
>>>>>>> 53b01b50
        MatVecMulAB(eta_tilde, V1, Kokkos::subview(FG, Kokkos::make_pair(3, 6)));
    }
};

struct CalculateOuu {
    View_Nx6x6 qp_Cuu_;
    View_Nx3x3 x0pupSS_;
    View_Nx3x3 M_tilde_;
    View_Nx3x3 N_tilde_;
    View_Nx6x6 qp_Ouu_;

    KOKKOS_FUNCTION
    void operator()(size_t i_qp) const {
        auto Cuu = Kokkos::subview(qp_Cuu_, i_qp, Kokkos::ALL, Kokkos::ALL);
        auto x0pupSS = Kokkos::subview(x0pupSS_, i_qp, Kokkos::ALL, Kokkos::ALL);
        auto M_tilde = Kokkos::subview(M_tilde_, i_qp, Kokkos::ALL, Kokkos::ALL);
        auto N_tilde = Kokkos::subview(N_tilde_, i_qp, Kokkos::ALL, Kokkos::ALL);
        auto Ouu = Kokkos::subview(qp_Ouu_, i_qp, Kokkos::ALL, Kokkos::ALL);

<<<<<<< HEAD
        // Ouu
        FillMatrix(Ouu, 0.);
=======
        auto C11 = Kokkos::subview(Cuu, Kokkos::make_pair(0, 3), Kokkos::make_pair(0, 3));
        auto C21 = Kokkos::subview(Cuu, Kokkos::make_pair(3, 6), Kokkos::make_pair(0, 3));
        for (size_t i = 0; i < Ouu.extent(0); ++i) {
            for (size_t j = 0; j < Ouu.extent(1); ++j) {
                Ouu(i, j) = 0.;
            }
        }
>>>>>>> 53b01b50
        auto Ouu_12 = Kokkos::subview(Ouu, Kokkos::make_pair(0, 3), Kokkos::make_pair(3, 6));
        auto Ouu_22 = Kokkos::subview(Ouu, Kokkos::make_pair(3, 6), Kokkos::make_pair(3, 6));
        MatMulAB(C11, x0pupSS, Ouu_12);
        for (size_t i = 0; i < 3; i++) {
            for (size_t j = 0; j < 3; j++) {
                Ouu_12(i, j) -= N_tilde(i, j);
            }
        }
        MatMulAB(C21, x0pupSS, Ouu_22);
        for (size_t i = 0; i < 3; i++) {
            for (size_t j = 0; j < 3; j++) {
                Ouu_22(i, j) -= M_tilde(i, j);
            }
        }
    }
};

<<<<<<< HEAD
        // Puu
        FillMatrix(Puu, 0.);
=======
struct CalculatePuu {
    View_Nx6x6 qp_Cuu_;
    View_Nx3x3 x0pupSS_;
    View_Nx3x3 N_tilde_;
    View_Nx6x6 qp_Puu_;
    KOKKOS_FUNCTION
    void operator()(size_t i_qp) const {
        auto Cuu = Kokkos::subview(qp_Cuu_, i_qp, Kokkos::ALL, Kokkos::ALL);
        auto x0pupSS = Kokkos::subview(x0pupSS_, i_qp, Kokkos::ALL, Kokkos::ALL);
        auto N_tilde = Kokkos::subview(N_tilde_, i_qp, Kokkos::ALL, Kokkos::ALL);
        auto Puu = Kokkos::subview(qp_Puu_, i_qp, Kokkos::ALL, Kokkos::ALL);

        auto C11 = Kokkos::subview(Cuu, Kokkos::make_pair(0, 3), Kokkos::make_pair(0, 3));
        auto C12 = Kokkos::subview(Cuu, Kokkos::make_pair(0, 3), Kokkos::make_pair(3, 6));
        for (size_t i = 0; i < Puu.extent(0); ++i) {
            for (size_t j = 0; j < Puu.extent(1); ++j) {
                Puu(i, j) = 0.;
            }
        }
>>>>>>> 53b01b50
        auto Puu_21 = Kokkos::subview(Puu, Kokkos::make_pair(3, 6), Kokkos::make_pair(0, 3));
        MatMulATB(x0pupSS, C11, Puu_21);
        for (size_t i = 0; i < 3; i++) {
            for (size_t j = 0; j < 3; j++) {
                Puu_21(i, j) += N_tilde(i, j);
            }
        }
        auto Puu_22 = Kokkos::subview(Puu, Kokkos::make_pair(3, 6), Kokkos::make_pair(3, 6));
        MatMulATB(x0pupSS, C12, Puu_22);
    }
};

struct CalculateQuu {
    View_Nx6x6 qp_Cuu_;
    View_Nx3x3 x0pupSS_;
    View_Nx3x3 N_tilde_;
    View_Nx3x3 M1_;
    View_Nx6x6 qp_Quu_;
    KOKKOS_FUNCTION
    void operator()(size_t i_qp) const {
        auto Cuu = Kokkos::subview(qp_Cuu_, i_qp, Kokkos::ALL, Kokkos::ALL);
        auto x0pupSS = Kokkos::subview(x0pupSS_, i_qp, Kokkos::ALL, Kokkos::ALL);
        auto N_tilde = Kokkos::subview(N_tilde_, i_qp, Kokkos::ALL, Kokkos::ALL);
        auto M1 = Kokkos::subview(M1_, i_qp, Kokkos::ALL, Kokkos::ALL);
        auto Quu = Kokkos::subview(qp_Quu_, i_qp, Kokkos::ALL, Kokkos::ALL);

<<<<<<< HEAD
        // Quu
        FillMatrix(Quu, 0.);
=======
        auto C11 = Kokkos::subview(Cuu, Kokkos::make_pair(0, 3), Kokkos::make_pair(0, 3));
        for (size_t i = 0; i < Quu.extent(0); ++i) {
            for (size_t j = 0; j < Quu.extent(1); ++j) {
                Quu(i, j) = 0.;
            }
        }
>>>>>>> 53b01b50
        auto Quu_22 = Kokkos::subview(Quu, Kokkos::make_pair(3, 6), Kokkos::make_pair(3, 6));
        MatMulAB(C11, x0pupSS, M1);
        for (size_t i = 0; i < 3; i++) {
            for (size_t j = 0; j < 3; j++) {
                M1(i, j) -= N_tilde(i, j);
            }
        }
        MatMulATB(x0pupSS, M1, Quu_22);
    }
};

struct CalculateGyroscopicMatrix {
    View_Nx6x6 qp_Muu_;
    View_Nx3 qp_omega_;
    View_Nx3x3 omega_tilde_;
    View_Nx3x3 rho_;
    View_Nx3 eta_;
    View_Nx3 v1_;
    View_Nx3 v2_;
    View_Nx3x3 M1_;
    View_Nx6x6 qp_Guu_;

    KOKKOS_FUNCTION
    void operator()(size_t i_qp) const {
        auto Muu = Kokkos::subview(qp_Muu_, i_qp, Kokkos::ALL, Kokkos::ALL);
        auto omega = Kokkos::subview(qp_omega_, i_qp, Kokkos::ALL);
        auto omega_tilde = Kokkos::subview(omega_tilde_, i_qp, Kokkos::ALL, Kokkos::ALL);
        auto rho = Kokkos::subview(rho_, i_qp, Kokkos::ALL, Kokkos::ALL);
        auto eta = Kokkos::subview(eta_, i_qp, Kokkos::ALL);
        auto V1 = Kokkos::subview(v1_, i_qp, Kokkos::ALL);
        auto V2 = Kokkos::subview(v2_, i_qp, Kokkos::ALL);
        auto M1 = Kokkos::subview(M1_, i_qp, Kokkos::ALL, Kokkos::ALL);
        auto Guu = Kokkos::subview(qp_Guu_, i_qp, Kokkos::ALL, Kokkos::ALL);

        auto m = Muu(0, 0);
        // Inertia gyroscopic matrix
<<<<<<< HEAD
        FillMatrix(Guu, 0.);
=======
        for (size_t i = 0; i < Guu.extent(0); ++i) {
            for (size_t j = 0; j < Guu.extent(1); ++j) {
                Guu(i, j) = 0.;
            }
        }
>>>>>>> 53b01b50
        // omega.tilde() * m * eta.tilde().t() + (omega.tilde() * m * eta).tilde().t()
        auto Guu_12 = Kokkos::subview(Guu, Kokkos::make_pair(0, 3), Kokkos::make_pair(3, 6));
        VecScale(eta, m, V1);
        VecTilde(V1, M1);
        MatMulABT(omega_tilde, M1, Guu_12);
        MatVecMulAB(omega_tilde, V1, V2);
        VecTilde(V2, M1);
        for (size_t i = 0; i < 3; i++) {
            for (size_t j = 0; j < 3; j++) {
                Guu_12(i, j) += M1(j, i);
            }
        }
        // Guu_22 = omega.tilde() * rho - (rho * omega).tilde()
        auto Guu_22 = Kokkos::subview(Guu, Kokkos::make_pair(3, 6), Kokkos::make_pair(3, 6));
        MatMulAB(omega_tilde, rho, Guu_22);
        MatVecMulAB(rho, omega, V1);
        VecTilde(V1, M1);
        for (size_t i = 0; i < 3; i++) {
            for (size_t j = 0; j < 3; j++) {
                Guu_22(i, j) -= M1(i, j);
            }
        }
    }
};

struct CalculateInertiaStiffnessMatrix {
    View_Nx6x6 qp_Muu_;
    View_Nx3 qp_u_ddot_;
    View_Nx3 qp_omega_;
    View_Nx3 qp_omega_dot_;
    View_Nx3x3 omega_tilde_;
    View_Nx3x3 omega_dot_tilde_;
    View_Nx3x3 rho_;
    View_Nx3 eta_;
    View_Nx3 v1_;
    View_Nx3x3 M1_;
    View_Nx3x3 M2_;
    View_Nx6x6 qp_Kuu_;

    KOKKOS_FUNCTION
    void operator()(size_t i_qp) const {
        auto Muu = Kokkos::subview(qp_Muu_, i_qp, Kokkos::ALL, Kokkos::ALL);
        auto u_ddot = Kokkos::subview(qp_u_ddot_, i_qp, Kokkos::ALL);
        auto omega = Kokkos::subview(qp_omega_, i_qp, Kokkos::ALL);
        auto omega_dot = Kokkos::subview(qp_omega_dot_, i_qp, Kokkos::ALL);
        auto omega_tilde = Kokkos::subview(omega_tilde_, i_qp, Kokkos::ALL, Kokkos::ALL);
        auto omega_dot_tilde = Kokkos::subview(omega_dot_tilde_, i_qp, Kokkos::ALL, Kokkos::ALL);
        auto rho = Kokkos::subview(rho_, i_qp, Kokkos::ALL, Kokkos::ALL);
        auto eta = Kokkos::subview(eta_, i_qp, Kokkos::ALL);
        auto V1 = Kokkos::subview(v1_, i_qp, Kokkos::ALL);
        auto M1 = Kokkos::subview(M1_, i_qp, Kokkos::ALL, Kokkos::ALL);
        auto M2 = Kokkos::subview(M2_, i_qp, Kokkos::ALL, Kokkos::ALL);
        auto Kuu = Kokkos::subview(qp_Kuu_, i_qp, Kokkos::ALL, Kokkos::ALL);

        auto m = Muu(0, 0);

        // Inertia stiffness matrix
<<<<<<< HEAD
        FillMatrix(Kuu, 0.);
=======
        for (size_t i = 0; i < Kuu.extent(0); ++i) {
            for (size_t j = 0; j < Kuu.extent(1); ++j) {
                Kuu(i, j) = 0.;
            }
        }
>>>>>>> 53b01b50
        auto Kuu_12 = Kokkos::subview(Kuu, Kokkos::make_pair(0, 3), Kokkos::make_pair(3, 6));
        MatMulAB(omega_tilde, omega_tilde, M1);
        for (size_t i = 0; i < 3; i++) {
            for (size_t j = 0; j < 3; j++) {
                M1(i, j) += omega_dot_tilde(i, j);
            }
        }
        VecScale(eta, m, V1);
        VecTilde(V1, M2);
        MatMulABT(M1, M2, Kuu_12);
        auto Kuu_22 = Kokkos::subview(Kuu, Kokkos::make_pair(3, 6), Kokkos::make_pair(3, 6));
        VecTilde(u_ddot, M1);
        VecScale(eta, m, V1);
        VecTilde(V1, M2);
        MatMulAB(M1, M2, Kuu_22);
        MatMulAB(rho, omega_dot_tilde, M1);
        MatVecMulAB(rho, omega_dot, V1);
        VecTilde(V1, M2);
        for (size_t i = 0; i < 3; i++) {
            for (size_t j = 0; j < 3; j++) {
                Kuu_22(i, j) += M1(i, j) - M2(i, j);
            }
        }
        MatMulAB(rho, omega_tilde, M1);
        MatVecMulAB(rho, omega, V1);
        VecTilde(V1, M2);
        for (size_t i = 0; i < 3; i++) {
            for (size_t j = 0; j < 3; j++) {
                M1(i, j) -= M2(i, j);
            }
        }
        MatMulAB(omega_tilde, M1, M2);
        for (size_t i = 0; i < 3; i++) {
            for (size_t j = 0; j < 3; j++) {
                Kuu_22(i, j) += M2(i, j);
            }
        }
    }
};

struct CalculateNodeForces {
    Kokkos::View<Beams::ElemIndices*> elem_indices;  // Element indices
    View_N qp_weight_;                               //
    View_N qp_jacobian_;                             // Jacobians
    View_NxN shape_interp_;                          // Num Nodes x Num Quadrature points
    View_NxN shape_deriv_;                           // Num Nodes x Num Quadrature points
    View_Nx6 qp_Fc_;                                 //
    View_Nx6 qp_Fd_;                                 //
    View_Nx6 qp_Fi_;                                 //
    View_Nx6 qp_Fg_;                                 //
    View_Nx6 node_FE_;                               // Elastic force
    View_Nx6 node_FI_;                               // Inertial force
    View_Nx6 node_FG_;                               // Gravity force

    KOKKOS_FUNCTION
    void operator()(const size_t i_elem) const {
        auto idx = elem_indices[i_elem];
        auto shape_qp_range = idx.qp_shape_range;
        auto weight = Kokkos::subview(qp_weight_, idx.qp_range);
        auto qp_jacobian = Kokkos::subview(qp_jacobian_, idx.qp_range);
        auto shape_interp = Kokkos::subview(shape_interp_, idx.node_range, shape_qp_range);
        auto shape_deriv = Kokkos::subview(shape_deriv_, idx.node_range, shape_qp_range);

        auto qp_Fc = Kokkos::subview(qp_Fc_, idx.qp_range, Kokkos::ALL);
        auto qp_Fd = Kokkos::subview(qp_Fd_, idx.qp_range, Kokkos::ALL);
        auto qp_Fi = Kokkos::subview(qp_Fi_, idx.qp_range, Kokkos::ALL);
        auto qp_Fg = Kokkos::subview(qp_Fg_, idx.qp_range, Kokkos::ALL);

        auto node_FE = Kokkos::subview(node_FE_, idx.node_range, Kokkos::ALL);
        auto node_FG = Kokkos::subview(node_FG_, idx.node_range, Kokkos::ALL);
        auto node_FI = Kokkos::subview(node_FI_, idx.node_range, Kokkos::ALL);

<<<<<<< HEAD
        FillMatrix(node_FE, 0.);
        FillMatrix(node_FG, 0.);
        FillMatrix(node_FI, 0.);
=======
        for (size_t i = 0; i < node_FE.extent(0); ++i) {
            for (size_t j = 0; j < node_FE.extent(1); ++j) {
                node_FE(i, j) = 0.;
                node_FG(i, j) = 0.;
                node_FI(i, j) = 0.;
            }
        }
>>>>>>> 53b01b50

        // The following calculations are reduction operations which would
        // likely benefit from parallelization

        // Calculate elastic forces
        for (size_t i = 0; i < idx.num_nodes; ++i) {    // Nodes
            for (size_t j = 0; j < idx.num_qps; ++j) {  // QPs
                for (size_t k = 0; k < 6; ++k) {        // Components
                    node_FE(i, k) += weight(j) * (shape_deriv(i, j) * qp_Fc(j, k) +
                                                  qp_jacobian(j) * shape_interp(i, j) * qp_Fd(j, k));
                }
            }
        }

        // Calculate internal forces
        for (size_t i = 0; i < idx.num_nodes; ++i) {    // Nodes
            for (size_t j = 0; j < idx.num_qps; ++j) {  // QPs
                for (size_t k = 0; k < 6; ++k) {        // Components
                    node_FI(i, k) += weight(j) * qp_jacobian(j) * shape_interp(i, j) * qp_Fi(j, k);
                }
            }
        }

        // Calculate gravity forces
        for (size_t i = 0; i < idx.num_nodes; ++i) {    // Nodes
            for (size_t j = 0; j < idx.num_qps; ++j) {  // QPs
                for (size_t k = 0; k < 6; ++k) {        // Components
                    node_FG(i, k) += weight(j) * qp_jacobian(j) * shape_interp(i, j) * qp_Fg(j, k);
                }
            }
        }
    }
};

struct IntegrateMatrix {
    Kokkos::View<Beams::ElemIndices*> elem_indices;  // Element indices
    Kokkos::View<size_t*> node_state_indices;        // Element indices
    View_N qp_weight_;                               //
    View_N qp_jacobian_;                             // Jacobians
    View_NxN shape_interp_;                          // Num Nodes x Num Quadrature points
    View_Nx6x6 qp_M_;                                //
    View_NxN_atomic gbl_M_;                          //

    KOKKOS_FUNCTION
    void operator()(const size_t i_elem) const {
        auto idx = elem_indices[i_elem];
        auto shape_qp_range = idx.qp_shape_range;
        auto weight = Kokkos::subview(qp_weight_, idx.qp_range);
        auto qp_jacobian = Kokkos::subview(qp_jacobian_, idx.qp_range);
        auto shape_interp = Kokkos::subview(shape_interp_, idx.node_range, shape_qp_range);
        auto qp_M = Kokkos::subview(qp_M_, idx.qp_range, Kokkos::ALL, Kokkos::ALL);

        for (size_t i = 0; i < idx.num_nodes; ++i) {  // Nodes
            auto i_gbl_start = 6 * node_state_indices(i);
            for (size_t j = 0; j < idx.num_nodes; ++j) {  // Nodes
                auto j_gbl_start = 6 * node_state_indices(j);
                auto gbl_M = Kokkos::subview(
                    gbl_M_, Kokkos::make_pair(i_gbl_start, i_gbl_start + 6),
                    Kokkos::make_pair(j_gbl_start, j_gbl_start + 6)
                );
                for (size_t k = 0; k < idx.num_qps; ++k) {  // QPs
                    for (size_t m = 0; m < 6; ++m) {        // Components
                        for (size_t n = 0; n < 6; ++n) {    // Components
                            gbl_M(m, n) += weight(k) * shape_interp(i, k) * qp_M(k, m, n) *
                                           shape_interp(j, k) * qp_jacobian(k);
                        }
                    }
                }
            }
        }
    }
};

struct IntegrateElasticStiffnessMatrix {
    Kokkos::View<Beams::ElemIndices*> elem_indices;  // Element indices
    Kokkos::View<size_t*> node_state_indices;        // Element indices
    View_N qp_weight_;                               //
    View_N qp_jacobian_;                             // Jacobians
    View_NxN shape_interp_;                          // Num Nodes x Num Quadrature points
    View_NxN shape_deriv_;                           // Num Nodes x Num Quadrature points
    View_Nx6x6 qp_Puu_;                              //
    View_Nx6x6 qp_Cuu_;                              //
    View_Nx6x6 qp_Ouu_;                              //
    View_Nx6x6 qp_Quu_;                              //
    Kokkos::View<double**, Kokkos::MemoryTraits<Kokkos::Atomic>> gbl_M_;  //

    KOKKOS_FUNCTION
    void operator()(const size_t i_elem) const {
        auto idx = elem_indices[i_elem];
        auto shape_qp_range = idx.qp_shape_range;
        auto weight = Kokkos::subview(qp_weight_, idx.qp_range);
        auto qp_jacobian = Kokkos::subview(qp_jacobian_, idx.qp_range);
        auto shape_interp = Kokkos::subview(shape_interp_, idx.node_range, shape_qp_range);
        auto shape_deriv = Kokkos::subview(shape_deriv_, idx.node_range, shape_qp_range);
        auto qp_Puu = Kokkos::subview(qp_Puu_, idx.qp_range, Kokkos::ALL, Kokkos::ALL);
        auto qp_Cuu = Kokkos::subview(qp_Cuu_, idx.qp_range, Kokkos::ALL, Kokkos::ALL);
        auto qp_Ouu = Kokkos::subview(qp_Ouu_, idx.qp_range, Kokkos::ALL, Kokkos::ALL);
        auto qp_Quu = Kokkos::subview(qp_Quu_, idx.qp_range, Kokkos::ALL, Kokkos::ALL);

        for (size_t i = 0; i < idx.num_nodes; ++i) {  // Nodes
            auto i_gbl_start = 6 * node_state_indices(i);
            for (size_t j = 0; j < idx.num_nodes; ++j) {  // Nodes
                auto j_gbl_start = 6 * node_state_indices(j);
                auto gbl_M = Kokkos::subview(
                    gbl_M_, Kokkos::make_pair(i_gbl_start, i_gbl_start + 6),
                    Kokkos::make_pair(j_gbl_start, j_gbl_start + 6)
                );
                for (size_t k = 0; k < idx.num_qps; ++k) {  // QPs
                    auto phi_i = shape_interp(i, k);
                    auto phi_j = shape_interp(j, k);
                    auto phi_prime_i = shape_deriv(i, k);
                    auto phi_prime_j = shape_deriv(j, k);
                    for (size_t m = 0; m < 6; ++m) {      // Matrix components
                        for (size_t n = 0; n < 6; ++n) {  // Matrix components
                            gbl_M(m, n) +=
                                weight(k) *
                                (phi_i * qp_Puu(k, m, n) * phi_prime_j +
                                 phi_i * qp_Quu(k, m, n) * phi_j * qp_jacobian(k) +
                                 phi_prime_i * qp_Cuu(k, m, n) * phi_prime_j / qp_jacobian(k) +
                                 phi_prime_i * qp_Ouu(k, m, n) * phi_j);
                        }
                    }
                }
            }
        }
    }
};

struct IntegrateResidualVector {
    Kokkos::View<size_t*> node_state_indices_;
    View_Nx6 node_FE_;  // Elastic force
    View_Nx6 node_FI_;  // Inertial force
    View_Nx6 node_FG_;  // Gravity force
    View_Nx6 node_FX_;  // External force
    Kokkos::View<double*, Kokkos::MemoryTraits<Kokkos::Atomic>> residual_vector_;

    IntegrateResidualVector(
        Kokkos::View<size_t*> node_state_indices, View_Nx6 node_FE, View_Nx6 node_FI,
        View_Nx6 node_FG, View_Nx6 node_FX, View_N residual_vector
    )
        : node_state_indices_(node_state_indices),
          node_FE_(node_FE),
          node_FI_(node_FI),
          node_FG_(node_FG),
          node_FX_(node_FX),
          residual_vector_(residual_vector) {}

    KOKKOS_INLINE_FUNCTION void operator()(const size_t i_node) const {
        auto i_rv_start = 6 * node_state_indices_(i_node);
        for (size_t j = 0; j < 6; j++) {
            residual_vector_(i_rv_start + j) += node_FE_(i_node, j) + node_FI_(i_node, j) -
                                                node_FX_(i_node, j) - node_FG_(i_node, j);
        }
    }
};

}  // namespace oturb<|MERGE_RESOLUTION|>--- conflicted
+++ resolved
@@ -25,10 +25,6 @@
 
 template <typename View_A, typename View_B, typename View_C>
 KOKKOS_INLINE_FUNCTION void MatVecMulAB(View_A A, View_B B, View_C C) {
-<<<<<<< HEAD
-    FillVector(C, 0.);
-=======
->>>>>>> 53b01b50
     for (size_t i = 0; i < A.extent(0); ++i) {
         C(i) = 0.;
         for (size_t k = 0; k < B.extent(0); ++k) {
@@ -39,10 +35,6 @@
 
 template <typename View_A, typename View_B, typename View_C>
 KOKKOS_INLINE_FUNCTION void MatVecMulATB(View_A A, View_B B, View_C C) {
-<<<<<<< HEAD
-    FillVector(C, 0.);
-=======
->>>>>>> 53b01b50
     for (size_t i = 0; i < A.extent(1); ++i) {
         C(i) = 0.;
         for (size_t k = 0; k < B.extent(0); ++k) {
@@ -104,10 +96,6 @@
 
 template <typename View_A, typename View_B, typename View_C>
 KOKKOS_INLINE_FUNCTION void MatMulAB(View_A A, View_B B, View_C C) {
-<<<<<<< HEAD
-    FillMatrix(C, 0.);
-=======
->>>>>>> 53b01b50
     for (size_t i = 0; i < A.extent(0); ++i) {
         for (size_t j = 0; j < B.extent(1); ++j) {
             C(i, j) = 0.;
@@ -120,10 +108,6 @@
 
 template <typename View_A, typename View_B, typename View_C>
 KOKKOS_INLINE_FUNCTION void MatMulATB(View_A AT, View_B B, View_C C) {
-<<<<<<< HEAD
-    FillMatrix(C, 0.);
-=======
->>>>>>> 53b01b50
     for (size_t i = 0; i < AT.extent(1); ++i) {
         for (size_t j = 0; j < B.extent(1); ++j) {
             C(i, j) = 0.;
@@ -136,10 +120,6 @@
 
 template <typename View_A, typename View_B, typename View_C>
 KOKKOS_INLINE_FUNCTION void MatMulABT(View_A A, View_B BT, View_C C) {
-<<<<<<< HEAD
-    FillMatrix(C, 0.);
-=======
->>>>>>> 53b01b50
     for (size_t i = 0; i < A.extent(0); ++i) {
         for (size_t j = 0; j < BT.extent(0); ++j) {
             C(i, j) = 0.;
@@ -208,15 +188,11 @@
 
 KOKKOS_INLINE_FUNCTION
 void InterpVector3(View_NxN shape_matrix, View_Nx3 node_v, View_Nx3 qp_v) {
-<<<<<<< HEAD
-    FillMatrix(qp_v, 0.);
-=======
     for (size_t j = 0; j < qp_v.extent(0); ++j) {
         for (size_t k = 0; k < 3; ++k) {
             qp_v(j, k) = 0.;
         }
     }
->>>>>>> 53b01b50
     for (size_t i = 0; i < node_v.extent(0); ++i) {
         for (size_t j = 0; j < qp_v.extent(0); ++j) {
             for (size_t k = 0; k < 3; ++k) {
@@ -228,15 +204,11 @@
 
 KOKKOS_INLINE_FUNCTION
 void InterpVector4(View_NxN shape_matrix, View_Nx4 node_v, View_Nx4 qp_v) {
-<<<<<<< HEAD
-    FillMatrix(qp_v, 0.);
-=======
     for (size_t j = 0; j < qp_v.extent(0); ++j) {
         for (size_t k = 0; k < 4; ++k) {
             qp_v(j, k) = 0.;
         }
     }
->>>>>>> 53b01b50
     for (size_t i = 0; i < node_v.extent(0); ++i) {
         for (size_t j = 0; j < qp_v.extent(0); ++j) {
             for (size_t k = 0; k < 4; ++k) {
@@ -313,15 +285,11 @@
         auto qp_pos = Kokkos::subview(qp_pos_, idx.qp_range, Kokkos::ALL);
 
         // Initialize qp_pos
-<<<<<<< HEAD
-        FillMatrix(qp_pos, 0.);
-=======
         for (size_t i = 0; i < qp_pos.extent(0); ++i) {
             for (size_t j = 0; j < qp_pos.extent(1); ++j) {
                 qp_pos(i, j) = 0.;
             }
         }
->>>>>>> 53b01b50
 
         // Perform matrix-matrix multiplication
         for (size_t i = 0; i < idx.num_nodes; ++i) {
@@ -503,13 +471,8 @@
             Kokkos::subview(qp_RR0_, i_qp, Kokkos::make_pair(3, 6), Kokkos::make_pair(3, 6));
         QuaternionCompose(qR, qR0, qRR0);
         QuaternionToRotationMatrix(qRR0, RR0_11);
-<<<<<<< HEAD
-        for (size_t i = 0; i < 3; ++i) {
-            for (size_t j = 0; j < 3; ++j) {
-=======
         for (size_t i = 0; i < RR0_22.extent(0); ++i) {
             for (size_t j = 0; j < RR0_22.extent(1); ++j) {
->>>>>>> 53b01b50
                 RR0_22(i, j) = RR0_11(i, j);
             }
         }
@@ -603,15 +566,9 @@
             eta(1) = -Muu(5, 0) / m;
             eta(2) = Muu(4, 0) / m;
         }
-<<<<<<< HEAD
-        for (size_t i = 0; i < 3; ++i) {
-            for (size_t j = 0; j < 3; ++j) {
-                rho(i, j) = Muu(3 + i, 3 + j);
-=======
         for (size_t i = 0; i < rho.extent(0); ++i) {
             for (size_t j = 0; j < rho.extent(1); ++j) {
                 rho(i, j) = Muu(i + 3, j + 3);
->>>>>>> 53b01b50
             }
         }
         VecTilde(eta, eta_tilde);
@@ -672,15 +629,10 @@
         auto FC = Kokkos::subview(qp_FC_, i_qp, Kokkos::ALL);
         auto FD = Kokkos::subview(qp_FD_, i_qp, Kokkos::ALL);
 
-<<<<<<< HEAD
-        // Elastic Force FD and it's components
-        FillVector(FD, 0.);
-=======
         auto N = Kokkos::subview(FC, Kokkos::make_pair(0, 3));
         for (size_t i = 0; i < FD.extent(0); ++i) {
             FD(i) = 0.;
         }
->>>>>>> 53b01b50
         MatVecMulATB(x0pupSS, N, Kokkos::subview(FD, Kokkos::make_pair(3, 6)));
     }
 };
@@ -759,15 +711,9 @@
         auto FG = Kokkos::subview(qp_FG_, i_qp, Kokkos::ALL);
         auto m = Muu(0, 0);
         VecScale(gravity, m, V1);
-<<<<<<< HEAD
-        FG(0) = V1(0);
-        FG(1) = V1(1);
-        FG(2) = V1(2);
-=======
         for (size_t i = 0; i < 3; ++i) {
             FG(i) = V1(i);
         }
->>>>>>> 53b01b50
         MatVecMulAB(eta_tilde, V1, Kokkos::subview(FG, Kokkos::make_pair(3, 6)));
     }
 };
@@ -787,10 +733,6 @@
         auto N_tilde = Kokkos::subview(N_tilde_, i_qp, Kokkos::ALL, Kokkos::ALL);
         auto Ouu = Kokkos::subview(qp_Ouu_, i_qp, Kokkos::ALL, Kokkos::ALL);
 
-<<<<<<< HEAD
-        // Ouu
-        FillMatrix(Ouu, 0.);
-=======
         auto C11 = Kokkos::subview(Cuu, Kokkos::make_pair(0, 3), Kokkos::make_pair(0, 3));
         auto C21 = Kokkos::subview(Cuu, Kokkos::make_pair(3, 6), Kokkos::make_pair(0, 3));
         for (size_t i = 0; i < Ouu.extent(0); ++i) {
@@ -798,7 +740,6 @@
                 Ouu(i, j) = 0.;
             }
         }
->>>>>>> 53b01b50
         auto Ouu_12 = Kokkos::subview(Ouu, Kokkos::make_pair(0, 3), Kokkos::make_pair(3, 6));
         auto Ouu_22 = Kokkos::subview(Ouu, Kokkos::make_pair(3, 6), Kokkos::make_pair(3, 6));
         MatMulAB(C11, x0pupSS, Ouu_12);
@@ -816,10 +757,6 @@
     }
 };
 
-<<<<<<< HEAD
-        // Puu
-        FillMatrix(Puu, 0.);
-=======
 struct CalculatePuu {
     View_Nx6x6 qp_Cuu_;
     View_Nx3x3 x0pupSS_;
@@ -839,7 +776,6 @@
                 Puu(i, j) = 0.;
             }
         }
->>>>>>> 53b01b50
         auto Puu_21 = Kokkos::subview(Puu, Kokkos::make_pair(3, 6), Kokkos::make_pair(0, 3));
         MatMulATB(x0pupSS, C11, Puu_21);
         for (size_t i = 0; i < 3; i++) {
@@ -866,17 +802,12 @@
         auto M1 = Kokkos::subview(M1_, i_qp, Kokkos::ALL, Kokkos::ALL);
         auto Quu = Kokkos::subview(qp_Quu_, i_qp, Kokkos::ALL, Kokkos::ALL);
 
-<<<<<<< HEAD
-        // Quu
-        FillMatrix(Quu, 0.);
-=======
         auto C11 = Kokkos::subview(Cuu, Kokkos::make_pair(0, 3), Kokkos::make_pair(0, 3));
         for (size_t i = 0; i < Quu.extent(0); ++i) {
             for (size_t j = 0; j < Quu.extent(1); ++j) {
                 Quu(i, j) = 0.;
             }
         }
->>>>>>> 53b01b50
         auto Quu_22 = Kokkos::subview(Quu, Kokkos::make_pair(3, 6), Kokkos::make_pair(3, 6));
         MatMulAB(C11, x0pupSS, M1);
         for (size_t i = 0; i < 3; i++) {
@@ -913,15 +844,11 @@
 
         auto m = Muu(0, 0);
         // Inertia gyroscopic matrix
-<<<<<<< HEAD
-        FillMatrix(Guu, 0.);
-=======
         for (size_t i = 0; i < Guu.extent(0); ++i) {
             for (size_t j = 0; j < Guu.extent(1); ++j) {
                 Guu(i, j) = 0.;
             }
         }
->>>>>>> 53b01b50
         // omega.tilde() * m * eta.tilde().t() + (omega.tilde() * m * eta).tilde().t()
         auto Guu_12 = Kokkos::subview(Guu, Kokkos::make_pair(0, 3), Kokkos::make_pair(3, 6));
         VecScale(eta, m, V1);
@@ -979,15 +906,11 @@
         auto m = Muu(0, 0);
 
         // Inertia stiffness matrix
-<<<<<<< HEAD
-        FillMatrix(Kuu, 0.);
-=======
         for (size_t i = 0; i < Kuu.extent(0); ++i) {
             for (size_t j = 0; j < Kuu.extent(1); ++j) {
                 Kuu(i, j) = 0.;
             }
         }
->>>>>>> 53b01b50
         auto Kuu_12 = Kokkos::subview(Kuu, Kokkos::make_pair(0, 3), Kokkos::make_pair(3, 6));
         MatMulAB(omega_tilde, omega_tilde, M1);
         for (size_t i = 0; i < 3; i++) {
@@ -1060,11 +983,6 @@
         auto node_FG = Kokkos::subview(node_FG_, idx.node_range, Kokkos::ALL);
         auto node_FI = Kokkos::subview(node_FI_, idx.node_range, Kokkos::ALL);
 
-<<<<<<< HEAD
-        FillMatrix(node_FE, 0.);
-        FillMatrix(node_FG, 0.);
-        FillMatrix(node_FI, 0.);
-=======
         for (size_t i = 0; i < node_FE.extent(0); ++i) {
             for (size_t j = 0; j < node_FE.extent(1); ++j) {
                 node_FE(i, j) = 0.;
@@ -1072,7 +990,6 @@
                 node_FI(i, j) = 0.;
             }
         }
->>>>>>> 53b01b50
 
         // The following calculations are reduction operations which would
         // likely benefit from parallelization
