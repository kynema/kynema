--- conflicted
+++ resolved
@@ -52,27 +52,7 @@
         const Array_6& velocity = Array_6{0., 0., 0., 0., 0., 0.},
         const Array_6& acceleration = Array_6{0., 0., 0., 0., 0., 0.}
     ) {
-<<<<<<< HEAD
-        this->nodes.push_back(
-            Node(static_cast<int>(nodes.size()), position, displacement, velocity, acceleration)
-        );
-        return this->nodes.back();
-    }
 
-    /// Adds a rigid constraint to the model and returns the constraint.
-    Constraint AddRigidConstraint(const Node& node1, const Node& node2) {
-        this->constraints.push_back(Constraint(
-            ConstraintType::kRigid, static_cast<int>(this->constraints.size()), node1, node2
-        ));
-        return this->constraints.back();
-    }
-
-    /// Adds a prescribed boundary condition constraint to the model and returns the constraint.
-    Constraint AddPrescribedBC(const Node& node, const Array_3& ref_position = {0., 0., 0.}) {
-        this->constraints.push_back(Constraint(
-            ConstraintType::kPrescribedBC, static_cast<int>(this->constraints.size()), InvalidNode,
-            node, ref_position
-=======
         return this->nodes_.emplace_back(
             std::make_shared<Node>(nodes_.size(), position, displacement, velocity, acceleration)
         );
@@ -127,26 +107,9 @@
     ) {
         return this->constraints_.emplace_back(std::make_shared<Constraint>(
             ConstraintType::kPrescribedBC, constraints_.size(), InvalidNode, node, ref_position
->>>>>>> 9e392742
         ));
     }
 
-<<<<<<< HEAD
-    /// Adds a fixed boundary condition constraint to the model and returns the constraint.
-    Constraint AddFixedBC(const Node& node) {
-        this->constraints.push_back(Constraint(
-            ConstraintType::kFixedBC, static_cast<int>(this->constraints.size()), InvalidNode, node
-        ));
-        return this->constraints.back();
-    }
-
-    /// Adds a cylindrical constraint to the model and returns the constraint.
-    Constraint AddCylindricalConstraint(const Node& node1, const Node& node2) {
-        this->constraints.push_back(Constraint(
-            ConstraintType::kCylindrical, static_cast<int>(this->constraints.size()), node1, node2
-        ));
-        return this->constraints.back();
-=======
     /// Adds a fixed boundary condition constraint to the model and returns the constraint
     std::shared_ptr<Constraint> AddFixedBC(const Node& node) {
         return this->constraints_.emplace_back(std::make_shared<Constraint>(
@@ -159,28 +122,17 @@
         return this->constraints_.emplace_back(std::make_shared<Constraint>(
             ConstraintType::kCylindrical, constraints_.size(), node1, node2
         ));
->>>>>>> 9e392742
     }
 
     /// Adds a rotation control constraint to the model and returns the constraint
     std::shared_ptr<Constraint> AddRotationControl(
         const Node& node1, const Node& node2, const Array_3& axis, float* control
     ) {
-<<<<<<< HEAD
-        this->constraints.push_back(Constraint(
-            ConstraintType::kRotationControl, static_cast<int>(this->constraints.size()), node1,
-            node2, axis, control
-=======
         return this->constraints_.emplace_back(std::make_shared<Constraint>(
             ConstraintType::kRotationControl, constraints_.size(), node1, node2, axis, control
->>>>>>> 9e392742
         ));
     }
 
-<<<<<<< HEAD
-    /// Returns the number of nodes in the model
-    size_t NumNodes() { return this->nodes.size(); }
-=======
     /// Returns the constraints in the model (as vector of shared pointers)
     const std::vector<std::shared_ptr<Constraint>>& GetConstraints() const {
         return this->constraints_;
@@ -193,7 +145,6 @@
     std::vector<std::shared_ptr<Node>> nodes_;                 //< Nodes in the model
     std::vector<std::shared_ptr<BeamElement>> beam_elements_;  //< Beam elements in the model
     std::vector<std::shared_ptr<Constraint>> constraints_;     //< Constraints in the model
->>>>>>> 9e392742
 };
 
 }  // namespace openturbine