--- conflicted
+++ resolved
@@ -7,6 +7,7 @@
 #include <vector>
 
 #include "src/math/quaternion_operations.hpp"
+#include "src/types.hpp"
 #include "src/vendor/dylib/dylib.hpp"
 
 namespace openturbine::util {
@@ -39,7 +40,6 @@
  */
 
 /**
-<<<<<<< HEAD
  * @brief Struct for error handling settings
  *
  * @details This struct holds the error handling settings for the AeroDynInflow library wrapper. It
@@ -88,8 +88,6 @@
 };
 
 /**
-=======
->>>>>>> 099ac494
  * @brief Configuration for the initial state of a turbine
  *
  * This struct encapsulates the initial configuration data for a wind turbine,
@@ -159,8 +157,7 @@
  * @param orientation Output array for flattened 3x3 rotation matrix
  */
 inline void SetPositionAndOrientation(
-    const std::array<double, 7>& data, std::array<float, 3>& position,
-    std::array<double, 9>& orientation
+    const Array_7& data, std::array<float, 3>& position, std::array<double, 9>& orientation
 ) {
     // Set position (first 3 elements)
     for (size_t i = 0; i < 3; ++i) {
@@ -187,11 +184,7 @@
  *  mesh components-- which can be the hub, nacelle, root, or blade
  */
 struct MeshData {
-<<<<<<< HEAD
     int32_t n_points;                                //< Number of mesh points (nodes)
-=======
-    int32_t n_mesh_points;                           //< Number of mesh points/nodes, N
->>>>>>> 099ac494
     std::vector<std::array<float, 3>> position;      //< N x 3 array [x, y, z]
     std::vector<std::array<double, 9>> orientation;  //< N x 9 array [r11, r12, ..., r33]
     std::vector<std::array<float, 6>> velocity;      //< N x 6 array [u, v, w, p, q, r]
@@ -201,57 +194,32 @@
 
     /// Constructor to initialize all mesh data to zero based on provided number of nodes
     MeshData(size_t n_nodes)
-<<<<<<< HEAD
         : n_points(static_cast<int32_t>(n_nodes)),
-          position(std::vector<std::array<float, 3>>(n_nodes, {0.f, 0.f, 0.f})),
-          orientation(
-              std::vector<std::array<double, 9>>(n_nodes, {0., 0., 0., 0., 0., 0., 0., 0., 0.})
-          ),
-          velocity(std::vector<std::array<float, 6>>(n_nodes, {0.f, 0.f, 0.f, 0.f, 0.f, 0.f})),
-          acceleration(std::vector<std::array<float, 6>>(n_nodes, {0.f, 0.f, 0.f, 0.f, 0.f, 0.f})),
-          load(std::vector<std::array<float, 6>>(n_nodes, {0.f, 0.f, 0.f, 0.f, 0.f, 0.f})) {}
-=======
-        : n_mesh_points(static_cast<int32_t>(n_nodes)),
           position(std::vector<std::array<float, 3>>(n_nodes, {0.F, 0.F, 0.F})),
           orientation(
               std::vector<std::array<double, 9>>(n_nodes, {0., 0., 0., 0., 0., 0., 0., 0., 0.})
           ),
           velocity(std::vector<std::array<float, 6>>(n_nodes, {0.F, 0.F, 0.F, 0.F, 0.F, 0.F})),
           acceleration(std::vector<std::array<float, 6>>(n_nodes, {0.F, 0.F, 0.F, 0.F, 0.F, 0.F})),
-          loads(std::vector<std::array<float, 6>>(n_nodes, {0.F, 0.F, 0.F, 0.F, 0.F, 0.F})) {}
->>>>>>> 099ac494
+          load(std::vector<std::array<float, 6>>(n_nodes, {0.F, 0.F, 0.F, 0.F, 0.F, 0.F})) {}
 
     /// Constructor to initialize all mesh data based on provided inputs
     MeshData(
-        size_t n_mesh_pts, const std::vector<std::array<double, 7>>& pos,
+        size_t n_mesh_pts, const std::vector<Array_7>& pos,
         const std::vector<std::array<float, 6>>& vel, const std::vector<std::array<float, 6>>& acc,
         const std::vector<std::array<float, 6>>& ld
     )
-<<<<<<< HEAD
-        : n_points(static_cast<int32_t>(n_mesh_points)),
-          position(std::vector<std::array<float, 3>>(n_mesh_points, {0.f, 0.f, 0.f})),
-=======
-        : n_mesh_points(static_cast<int32_t>(n_mesh_pts)),
+        : n_points(static_cast<int32_t>(n_mesh_pts)),
           position(std::vector<std::array<float, 3>>(n_mesh_pts, {0.F, 0.F, 0.F})),
->>>>>>> 099ac494
           orientation(
               std::vector<std::array<double, 9>>(n_mesh_pts, {0., 0., 0., 0., 0., 0., 0., 0., 0.})
           ),
-<<<<<<< HEAD
-          velocity(std::move(velocities)),
-          acceleration(std::move(accelerations)),
-          load(std::move(loads)) {
-        // Set mesh position and orientation
-        for (size_t i = 0; i < n_mesh_points; ++i) {
-            SetPositionAndOrientation(mesh_data[i], position[i], orientation[i]);
-=======
           velocity(vel),
           acceleration(acc),
-          loads(ld) {
+          load(ld) {
         // Set mesh position and orientation from 7x1 array [x, y, z, qw, qx, qy, qz]
         for (size_t i = 0; i < NumberOfMeshPoints(); ++i) {
             SetPositionAndOrientation(pos[i], position[i], orientation[i]);
->>>>>>> 099ac494
         }
 
         // Make sure the mesh data is valid
@@ -259,63 +227,42 @@
     }
 
     void Validate() const {
-<<<<<<< HEAD
+        // Check we have at least one node
         if (n_points <= 0) {
-            throw std::invalid_argument("Number of mesh points must be at least 1");
-        }
-
-        const size_t expected_size = static_cast<size_t>(n_points);
-
-        auto check_vector_size = [&](const auto& vec, const std::string& vec_name) {
-            if (vec.size() != expected_size) {
-=======
-        // Check we have at least one node
-        if (n_mesh_points <= 0) {
             throw std::invalid_argument("Number of mesh points must be at least 1");
         }
 
         // Check all vectors are the same size as the number of mesh points
         auto check_vector_size = [](const auto& vec, size_t exp_size, const std::string& vec_name) {
             if (vec.size() != exp_size) {
->>>>>>> 099ac494
                 throw std::invalid_argument(vec_name + " vector size does not match n_mesh_points");
             }
         };
 
-<<<<<<< HEAD
-        check_vector_size(position, "Position");
-        check_vector_size(orientation, "Orientation");
-        check_vector_size(velocity, "Velocity");
-        check_vector_size(acceleration, "Acceleration");
-        check_vector_size(load, "Loads");
-    }
-
-    void SetValues(
-        size_t point_number, const std::array<double, 7>& position_,
-        const std::array<double, 6>& velocity_, const std::array<double, 6>& acceleration_
-    ) {
-        if (point_number >= static_cast<size_t>(n_points)) {
-            throw std::out_of_range("point number out of range.");
-        }
-        SetPositionAndOrientation(
-            position_, this->position[point_number], this->orientation[point_number]
-        );
-        for (size_t i = 0; i < kLieAlgebraComponents; ++i) {
-            this->velocity[point_number][i] = static_cast<float>(velocity_[i]);
-            this->acceleration[point_number][i] = static_cast<float>(acceleration_[i]);
-        }
-=======
         const auto expected_size = NumberOfMeshPoints();
         check_vector_size(position, expected_size, "Position");
         check_vector_size(orientation, expected_size, "Orientation");
         check_vector_size(velocity, expected_size, "Velocity");
         check_vector_size(acceleration, expected_size, "Acceleration");
-        check_vector_size(loads, expected_size, "Loads");
->>>>>>> 099ac494
+        check_vector_size(load, expected_size, "Loads");
     }
 
     /// Returns the number of mesh points as size_t
-    [[nodiscard]] size_t NumberOfMeshPoints() const { return static_cast<size_t>(n_mesh_points); }
+    [[nodiscard]] size_t NumberOfMeshPoints() const { return static_cast<size_t>(n_points); }
+
+    // Updates the values at the given point number
+    void SetValues(size_t point_number, const Array_7& pos, const Array_6& vel, const Array_6& acc) {
+        if (point_number >= static_cast<size_t>(n_points)) {
+            throw std::out_of_range("point number out of range.");
+        }
+        SetPositionAndOrientation(
+            pos, this->position[point_number], this->orientation[point_number]
+        );
+        for (size_t i = 0; i < kLieAlgebraComponents; ++i) {
+            this->velocity[point_number][i] = static_cast<float>(vel[i]);
+            this->acceleration[point_number][i] = static_cast<float>(acc[i]);
+        }
+    }
 };
 
 /**
@@ -381,13 +328,6 @@
             throw std::runtime_error("Invalid number of blades. Must be at least 1.");
         }
 
-<<<<<<< HEAD
-        if (blade_roots.n_points != n_blades) {
-            throw std::runtime_error("Number of blade roots does not match number of blades.");
-        }
-
-        if (blade_nodes_to_blade_num_mapping.size() != static_cast<size_t>(blade_nodes.n_points)) {
-=======
         // Validate hub and nacelle data - should have exactly one mesh point each
         if (hub.NumberOfMeshPoints() != 1 || nacelle.NumberOfMeshPoints() != 1) {
             throw std::runtime_error("Hub and nacelle should have exactly one mesh point each.");
@@ -400,7 +340,6 @@
 
         // Check if the blade nodes to blade number mapping is valid - should be the same size
         if (blade_nodes_to_blade_num_mapping.size() != blade_nodes.NumberOfMeshPoints()) {
->>>>>>> 099ac494
             throw std::runtime_error("Blade node to blade number mapping size mismatch.");
         }
 
@@ -415,20 +354,9 @@
         for (const auto& bl : node_indices_by_blade) {
             total_nodes += bl.size();
         }
-<<<<<<< HEAD
-        if (total_nodes != static_cast<size_t>(blade_nodes.n_points)) {
-            throw std::runtime_error("Total number of blade nodes mismatch.");
-        }
-
-        // Validate hub and nacelle data
-        if (hub.n_points != 1 || nacelle.n_points != 1) {
-            throw std::runtime_error("Hub and nacelle should have exactly one mesh point each.");
-        }
-=======
         if (total_nodes != blade_nodes.NumberOfMeshPoints()) {
             throw std::runtime_error("Total number of blade nodes mismatch.");
         }
->>>>>>> 099ac494
     }
 
     /// Returns the number of blades as size_t
@@ -449,8 +377,8 @@
      * r_dot]
      */
     void SetBladeNodeMotion(
-        size_t blade_number, size_t node_number, const std::array<double, 7>& position,
-        const std::array<double, 6>& velocity, const std::array<double, 6>& acceleration
+        size_t blade_number, size_t node_number, const Array_7& position, const Array_6& velocity,
+        const Array_6& acceleration
     ) {
         // Check if the blade and node numbers are within the valid range
         if (blade_number >= NumberOfBlades() ||
@@ -458,7 +386,6 @@
             throw std::out_of_range("Blade or node number out of range.");
         }
 
-<<<<<<< HEAD
         // Rotation to convert blade orientation
         const auto r_x2z = RotationVectorToQuaternion({0., M_PI / 2., 0.});
 
@@ -489,8 +416,8 @@
      * r_dot]
      */
     void SetBladeRootMotion(
-        size_t blade_number, const std::array<double, 7>& position,
-        const std::array<double, 6>& velocity, const std::array<double, 6>& acceleration
+        size_t blade_number, const Array_7& position, const Array_6& velocity,
+        const Array_6& acceleration
     ) {
         if (blade_number >= static_cast<size_t>(n_blades)) {
             throw std::out_of_range("Blade number out of range.");
@@ -523,8 +450,7 @@
      * r_dot]
      */
     void SetHubMotion(
-        const std::array<double, 7>& position, const std::array<double, 6>& velocity,
-        const std::array<double, 6>& acceleration
+        const Array_7& position, const Array_6& velocity, const Array_6& acceleration
     ) {
         this->hub.SetValues(0, position, velocity, acceleration);
     }
@@ -540,8 +466,7 @@
      * r_dot]
      */
     void SetNacelleMotion(
-        const std::array<double, 7>& position, const std::array<double, 6>& velocity,
-        const std::array<double, 6>& acceleration
+        const Array_7& position, const Array_6& velocity, const Array_6& acceleration
     ) {
         this->nacelle.SetValues(0, position, velocity, acceleration);
     }
@@ -566,15 +491,6 @@
         const auto loads = blade_nodes.load[node_index];
 
         return Array_6{loads[0], loads[1], loads[2], loads[3], loads[4], loads[5]};
-=======
-        // Get the node index and set the values for the node
-        const size_t node_index = node_indices_by_blade[blade_number][node_number];
-        blade_nodes.position[node_index] = position;
-        blade_nodes.orientation[node_index] = orientation;
-        blade_nodes.velocity[node_index] = velocity;
-        blade_nodes.acceleration[node_index] = acceleration;
-        blade_nodes.loads[node_index] = loads;
->>>>>>> 099ac494
     }
 
 private:
@@ -673,54 +589,6 @@
 };
 
 /**
- * @brief Struct for error handling settings
- *
- * @details This struct holds the error handling settings for the AeroDynInflow library wrapper. It
- * includes an error level enum, a maximum error message length, and methods for checking and
- * handling errors.
- */
-struct ErrorHandling {
-    /// Error levels used in InflowWind
-    enum class ErrorLevel : std::uint8_t {
-        kNone = 0,
-        kInfo = 1,
-        kWarning = 2,
-        kSevereError = 3,
-        kFatalError = 4
-    };
-
-    static constexpr size_t kErrorMessagesLength{1025U};  //< Max error message length
-    int abort_error_level{
-        static_cast<int>(ErrorLevel::kFatalError)  //< Error level at which to abort
-    };
-    int error_status{0};                                     //< Error status
-    std::array<char, kErrorMessagesLength> error_message{};  //< Error message buffer
-
-    /// Checks for errors and throws an exception if found
-    void CheckError() const {
-        if (error_status != 0) {
-            throw std::runtime_error(error_message.data());
-        }
-    }
-};
-
-/// Struct to hold the properties of the working fluid (air)
-struct FluidProperties {
-    float density{1.225F};                 //< Air density (kg/m^3)
-    float kinematic_viscosity{1.464E-5F};  //< Kinematic viscosity (m^2/s)
-    float sound_speed{335.F};              //< Speed of sound in the working fluid (m/s)
-    float vapor_pressure{1700.F};          //< Vapor pressure of the working fluid (Pa)
-};
-
-/// Struct to hold the environmental conditions
-struct EnvironmentalConditions {
-    float gravity{9.80665F};       //< Gravitational acceleration (m/s^2)
-    float atm_pressure{103500.F};  //< Atmospheric pressure (Pa)
-    float water_depth{0.F};        //< Water depth (m)
-    float msl_offset{0.F};         //< Mean sea level to still water level offset (m)
-};
-
-/**
  * @brief Struct to hold the settings for VTK output
  *
  * @details This struct holds the settings for VTK output, including the flag to write VTK
@@ -730,15 +598,9 @@
     int write_vtk{0};                           //< Flag to write VTK output
     int vtk_type{1};                            //< Type of VTK output (1: surface meshes)
     std::array<float, 6> vtk_nacelle_dimensions{//< Nacelle dimensions for VTK rendering
-<<<<<<< HEAD
                                                 -2.5f, -2.5f, 0.f, 10.f, 5.f, 5.f
     };
     float vtk_hub_radius{1.5f};  //< Hub radius for VTK rendering
-=======
-                                                -2.5F, -2.5F, 0.F, 10.F, 5.F, 5.F
-    };
-    float vtk_hub_radius{1.5F};  //< Hub radius for VTK rendering
->>>>>>> 099ac494
 };
 
 /**
@@ -793,7 +655,6 @@
     [[nodiscard]] const FluidProperties& GetFluidProperties() const { return air_; }
     [[nodiscard]] const SimulationControls& GetSimulationControls() const { return sim_controls_; }
     [[nodiscard]] const VTKSettings& GetVTKSettings() const { return vtk_settings_; }
-    [[nodiscard]] const std::vector<TurbineData>& GetTurbines() const { return turbines_; }
 
     /**
      * @brief Initialize the AeroDyn Inflow library
@@ -822,15 +683,9 @@
         auto ADI_C_PreInit = lib_.get_function<void(int*, int*, int*, int*, char*)>("ADI_C_PreInit");
 
         // Convert bool and other types to int32_t for Fortran compatibility
-<<<<<<< HEAD
-        int32_t debug_level_int{static_cast<int32_t>(sim_controls_.debug_level)};
-        int32_t transpose_dcm_int{sim_controls_.transpose_DCM ? 1 : 0};
-        int32_t n_turbines_int{static_cast<int32_t>(n_turbines)};
-=======
         auto debug_level_int = static_cast<int32_t>(sim_controls_.debug_level);
         auto transpose_dcm_int = sim_controls_.transpose_DCM ? 1 : 0;
         auto n_turbines_int = static_cast<int32_t>(n_turbines);
->>>>>>> 099ac494
 
         ADI_C_PreInit(
             &n_turbines_int,                      // input: Number of turbines
@@ -866,18 +721,11 @@
             // Validate the turbine config
             tc.Validate();
 
-<<<<<<< HEAD
-            // Create new turbine data
-            // Note: TurbineData and MeshData are validated during construction
-            turbines.emplace_back(TurbineData(tc));
-            auto& td = turbines.back();
-=======
             // Create new turbine data to store the updates
             // Note: TurbineData and MeshData are validated during construction, so no need to
             // perform additional checks here
-            turbines_.emplace_back(tc);
-            auto& td = turbines_.back();
->>>>>>> 099ac494
+            turbines.emplace_back(tc);
+            auto& td = turbines.back();
 
             // Call setup rotor for each turbine
             ADI_C_SetupRotor(
@@ -970,20 +818,20 @@
 
         // Allocate vector of output channel values
         sim_controls_.n_channels = static_cast<size_t>(n_channels);
-        this->channel_values = std::vector<float>(sim_controls_.n_channels, 0.f);
-        this->channel_names.resize(sim_controls_.n_channels);
-        this->channel_units.resize(sim_controls_.n_channels);
+        channel_values = std::vector<float>(sim_controls_.n_channels, 0.f);
+        channel_names.resize(sim_controls_.n_channels);
+        channel_units.resize(sim_controls_.n_channels);
         std::string tmp;
         for (size_t i = 0; i < sim_controls_.n_channels; ++i) {
             tmp = channel_names_c.substr(20 * i, 20);
             tmp.erase(tmp.find_last_not_of(" ") + 1);
-            this->channel_names[i] = tmp;
+            channel_names[i] = tmp;
             tmp = channel_units_c.substr(20 * i, 20);
             tmp.erase(tmp.find_last_not_of(" ") + 1);
-            this->channel_units[i] = tmp;
-        }
-
-        this->error_handling_.CheckError();
+            channel_units[i] = tmp;
+        }
+
+        error_handling_.CheckError();
         is_initialized_ = true;
     }
 
@@ -1047,13 +895,6 @@
         auto ADI_C_CalcOutput =
             lib_.get_function<void(double*, float*, int*, char*)>("ADI_C_CalcOutput");
 
-<<<<<<< HEAD
-=======
-        // Set up output channel values
-        auto output_channel_values_c =
-            std::vector<float>(static_cast<size_t>(sim_controls_.n_channels), 0.F);
-
->>>>>>> 099ac494
         ADI_C_CalcOutput(
             &time,                                // input: time at which to calculate output forces
             channel_values.data(),                // output: output channel values
