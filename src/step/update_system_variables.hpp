--- conflicted
+++ resolved
@@ -5,83 +5,5 @@
 struct Beams;
 struct State;
 
-<<<<<<< HEAD
 void UpdateSystemVariables(const StepParameters& parameters, const Beams& beams, const State& state);
-=======
-inline void UpdateSystemVariables(StepParameters& parameters, const Beams& beams, State& state) {
-    auto region = Kokkos::Profiling::ScopedRegion("Update System Variables");
-    auto range_policy = Kokkos::TeamPolicy<>(static_cast<int>(beams.num_elems), Kokkos::AUTO());
-    Kokkos::parallel_for(
-        "UpdateNodeState", range_policy,
-        UpdateNodeState{
-            beams.num_nodes_per_element,
-            beams.node_state_indices,
-            beams.node_u,
-            beams.node_u_dot,
-            beams.node_u_ddot,
-            state.q,
-            state.v,
-            state.vd,
-        }
-    );
-
-    Kokkos::parallel_for(
-        "InterpolateToQuadraturePoints", range_policy,
-        InterpolateToQuadraturePoints{
-            beams.num_nodes_per_element, beams.num_qps_per_element, beams.shape_interp,
-            beams.shape_deriv, beams.qp_jacobian, beams.node_u, beams.node_u_dot, beams.node_u_ddot,
-            beams.qp_x0, beams.qp_r0, beams.qp_u, beams.qp_u_prime, beams.qp_r, beams.qp_r_prime,
-            beams.qp_u_dot, beams.qp_omega, beams.qp_u_ddot, beams.qp_omega_dot, beams.qp_x
-        }
-    );
-
-    Kokkos::parallel_for(
-        "CalculateQuadraturePointValues", range_policy,
-        CalculateQuadraturePointValues{
-            beams.num_qps_per_element,
-            beams.gravity,
-            beams.qp_u,
-            beams.qp_u_prime,
-            beams.qp_r,
-            beams.qp_r_prime,
-            beams.qp_r0,
-            beams.qp_x0,
-            beams.qp_x0_prime,
-            beams.qp_u_ddot,
-            beams.qp_omega,
-            beams.qp_omega_dot,
-            beams.qp_Mstar,
-            beams.qp_Cstar,
-            beams.qp_x,
-            beams.qp_RR0,
-            beams.qp_strain,
-            beams.qp_eta,
-            beams.qp_rho,
-            beams.qp_eta_tilde,
-            beams.qp_x0pupss,
-            beams.qp_M_tilde,
-            beams.qp_N_tilde,
-            beams.qp_omega_tilde,
-            beams.qp_omega_dot_tilde,
-            beams.qp_Fc,
-            beams.qp_Fd,
-            beams.qp_Fi,
-            beams.qp_Fe,
-            beams.qp_Fg,
-            beams.qp_Muu,
-            beams.qp_Cuu,
-            beams.qp_Ouu,
-            beams.qp_Puu,
-            beams.qp_Quu,
-            beams.qp_Guu,
-            beams.qp_Kuu
-        }
-    );
-
-    AssembleResidualVector(beams);
-    AssembleStiffnessMatrix(beams);
-    AssembleInertiaMatrix(beams, parameters.beta_prime, parameters.gamma_prime);
-}
->>>>>>> 099ac494
-
 }  // namespace openturbine