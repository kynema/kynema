#pragma once

namespace openturbine {
struct Solver;
struct Beams;

<<<<<<< HEAD
void AssembleSystemResidual(const Solver& solver, const Beams& beams);
=======
inline void AssembleSystemResidual(Solver& solver, Beams& beams) {
    auto region = Kokkos::Profiling::ScopedRegion("Assemble System Residual");

    const auto num_rows = solver.num_system_dofs;

    Kokkos::deep_copy(Kokkos::subview(solver.R, Kokkos::make_pair(size_t{0U}, num_rows)), 0.);
    auto vector_policy = Kokkos::TeamPolicy<>(static_cast<int>(beams.num_elems), Kokkos::AUTO());
    Kokkos::parallel_for(
        "ContributeElementsToVector", vector_policy,
        ContributeElementsToVector{
            beams.num_nodes_per_element, beams.node_state_indices, beams.residual_vector_terms,
            solver.R
        }
    );
}
>>>>>>> 099ac494

}  // namespace openturbine<|MERGE_RESOLUTION|>--- conflicted
+++ resolved
@@ -4,24 +4,5 @@
 struct Solver;
 struct Beams;
 
-<<<<<<< HEAD
 void AssembleSystemResidual(const Solver& solver, const Beams& beams);
-=======
-inline void AssembleSystemResidual(Solver& solver, Beams& beams) {
-    auto region = Kokkos::Profiling::ScopedRegion("Assemble System Residual");
-
-    const auto num_rows = solver.num_system_dofs;
-
-    Kokkos::deep_copy(Kokkos::subview(solver.R, Kokkos::make_pair(size_t{0U}, num_rows)), 0.);
-    auto vector_policy = Kokkos::TeamPolicy<>(static_cast<int>(beams.num_elems), Kokkos::AUTO());
-    Kokkos::parallel_for(
-        "ContributeElementsToVector", vector_policy,
-        ContributeElementsToVector{
-            beams.num_nodes_per_element, beams.node_state_indices, beams.residual_vector_terms,
-            solver.R
-        }
-    );
-}
->>>>>>> 099ac494
-
 }  // namespace openturbine