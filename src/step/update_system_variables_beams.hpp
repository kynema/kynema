#pragma once

#include <Kokkos_Core.hpp>

#include "elements/beams/beams.hpp"
#include "state/state.hpp"
#include "step_parameters.hpp"
#include "system/beams/calculate_quadrature_point_values.hpp"

namespace openturbine {

template <typename DeviceType>
inline void UpdateSystemVariablesBeams(
    StepParameters& parameters, const Beams<DeviceType>& beams, State<DeviceType>& state
) {
    const auto num_nodes = beams.max_elem_nodes;
    const auto num_qps = beams.max_elem_qps;

<<<<<<< HEAD
    auto range_policy = Kokkos::TeamPolicy<>(static_cast<int>(beams.num_elems), Kokkos::AUTO(), num_nodes*num_nodes);
=======
    auto range_policy = Kokkos::TeamPolicy<typename DeviceType::execution_space>(
        static_cast<int>(beams.num_elems), Kokkos::AUTO()
    );
>>>>>>> 47b3bebd
    const auto shape_size = Kokkos::View<double**>::shmem_size(num_nodes, num_qps);
    const auto weight_size = Kokkos::View<double*>::shmem_size(num_qps);
    const auto node_variable_size = Kokkos::View<double* [7]>::shmem_size(num_nodes);
    const auto qp_variable_size = Kokkos::View<double* [6]>::shmem_size(num_qps);
    const auto qp_matrix_size = Kokkos::View<double* [6][6]>::shmem_size(num_qps);
    const auto system_matrix_size = Kokkos::View<double** [6][6]>::shmem_size(num_nodes, num_nodes);
    auto smem = 2 * shape_size + 2 * weight_size + 4 * node_variable_size + 5 * qp_variable_size +
                7 * qp_matrix_size + 2 * system_matrix_size;
    range_policy.set_scratch_size(1, Kokkos::PerTeam(smem));

    Kokkos::parallel_for(
        "CalculateQuadraturePointValues", range_policy,
        beams::CalculateQuadraturePointValues<DeviceType>{
            parameters.beta_prime,
            parameters.gamma_prime,
            state.q,
            state.v,
            state.vd,
            state.tangent,
            beams.node_state_indices,
            beams.num_nodes_per_element,
            beams.num_qps_per_element,
            beams.qp_weight,
            beams.qp_jacobian,
            beams.shape_interp,
            beams.shape_deriv,
            beams.gravity,
            beams.node_FX,
            beams.qp_r0,
            beams.qp_x0,
            beams.qp_x0_prime,
            beams.qp_Mstar,
            beams.qp_Cstar,
            beams.qp_Fe,
            beams.residual_vector_terms,
            beams.system_matrix_terms
        }
    );
}

}  // namespace openturbine<|MERGE_RESOLUTION|>--- conflicted
+++ resolved
@@ -16,13 +16,9 @@
     const auto num_nodes = beams.max_elem_nodes;
     const auto num_qps = beams.max_elem_qps;
 
-<<<<<<< HEAD
-    auto range_policy = Kokkos::TeamPolicy<>(static_cast<int>(beams.num_elems), Kokkos::AUTO(), num_nodes*num_nodes);
-=======
     auto range_policy = Kokkos::TeamPolicy<typename DeviceType::execution_space>(
-        static_cast<int>(beams.num_elems), Kokkos::AUTO()
+        static_cast<int>(beams.num_elems), Kokkos::AUTO(), num_nodes * num_nodes
     );
->>>>>>> 47b3bebd
     const auto shape_size = Kokkos::View<double**>::shmem_size(num_nodes, num_qps);
     const auto weight_size = Kokkos::View<double*>::shmem_size(num_qps);
     const auto node_variable_size = Kokkos::View<double* [7]>::shmem_size(num_nodes);
