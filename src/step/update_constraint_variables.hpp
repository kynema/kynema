--- conflicted
+++ resolved
@@ -4,35 +4,5 @@
 struct State;
 struct Constraints;
 
-<<<<<<< HEAD
 void UpdateConstraintVariables(const State& state, Constraints& constraints);
-=======
-inline void UpdateConstraintVariables(State& state, Constraints& constraints) {
-    auto region = Kokkos::Profiling::ScopedRegion("Update Constraint Variables");
-
-    if (constraints.num == 0) {
-        return;
-    }
-
-    constraints.UpdateViews();
-
-    Kokkos::parallel_for(
-        "CalculateConstraintForce", constraints.num,
-        CalculateConstraintForce{
-            constraints.type, constraints.target_node_index, constraints.axes, constraints.input,
-            state.q, constraints.system_residual_terms
-        }
-    );
-
-    Kokkos::parallel_for(
-        "CalculateConstraintResidualGradient", constraints.num,
-        CalculateConstraintResidualGradient{
-            constraints.type, constraints.base_node_index, constraints.target_node_index,
-            constraints.X0, constraints.axes, constraints.input, state.q, constraints.residual_terms,
-            constraints.base_gradient_terms, constraints.target_gradient_terms
-        }
-    );
-}
->>>>>>> 099ac494
-
 }  // namespace openturbine