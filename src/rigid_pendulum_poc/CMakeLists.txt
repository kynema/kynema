target_sources(${oturb_lib_name}
    PRIVATE
    #C++
    # diagnostics.cpp
    # io.cpp
    generalized_alpha_time_integrator.cpp
    quaternion.cpp
    solver.cpp
    state.cpp
    time_integrator.cpp
    time_stepper.cpp
<<<<<<< HEAD
    vector.cpp
=======
    utilities.cpp
>>>>>>> 0fe618ca
    # IOManager.cpp
)<|MERGE_RESOLUTION|>--- conflicted
+++ resolved
@@ -9,10 +9,7 @@
     state.cpp
     time_integrator.cpp
     time_stepper.cpp
-<<<<<<< HEAD
+    utilities.cpp
     vector.cpp
-=======
-    utilities.cpp
->>>>>>> 0fe618ca
     # IOManager.cpp
 )