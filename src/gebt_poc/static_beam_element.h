--- conflicted
+++ resolved
@@ -9,15 +9,6 @@
 #include "src/gen_alpha_poc/utilities.h"
 
 namespace openturbine::gebt_poc {
-<<<<<<< HEAD
-=======
-
-void Convert2DViewTo1DView(Kokkos::View<const double**> view, Kokkos::View<double*> result);
-
-/// Calculates the constraint gradient matrix for the clamped beam problem
-void BMatrix(Kokkos::View<double**> constraints_gradient_matrix);
-
->>>>>>> 45aab4db
 /*!
  * Calculates the residual vector and iteration matrix for a static beam element
  */
