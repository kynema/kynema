--- conflicted
+++ resolved
@@ -144,7 +144,6 @@
     const auto kGammaPrime = kGamma_ / (h * kBeta_);
 
     // Precondition the linear solve (Bottasso et al 2008)
-<<<<<<< HEAD
     auto preconditioning_factor = (is_preconditioned_) ? (kBetaLocal * h * h) : 1.;
     auto dl = Kokkos::View<double**>("dl", size_problem, size_problem);
     auto dr = Kokkos::View<double**>("dr", size_problem, size_problem);
@@ -156,37 +155,10 @@
             dr(i, i) = (i >= size_dofs) ? 1. / preconditioning_factor : 1.;
         }
     );
-=======
-    const auto dl = Kokkos::View<double**>("dl", size_problem, size_problem);
-    Kokkos::deep_copy(dl, 0.);
-    const auto dr = Kokkos::View<double**>("dr", size_problem, size_problem);
-    Kokkos::deep_copy(dr, 0.);
-
-    if (this->is_preconditioned_) {
-        Kokkos::parallel_for(
-            size_problem,
-            KOKKOS_LAMBDA(const size_t i) {
-                if (i < size_dofs) {
-                    dl(i, i) = kBetaLocal * h * h;
-                    dr(i, i) = 1.;
-                } else {
-                    dl(i, i) = 1.;
-                    dr(i, i) = 1. / (kBetaLocal * h * h);
-                }
-            }
-        );
-    }
->>>>>>> 987e9491
 
     // Allocate some Views to assist in performing the Newton-Raphson iterations
     auto residuals = Kokkos::View<double*>("residuals", size_problem);
     auto iteration_matrix = Kokkos::View<double**>("iteration_matrix", size_problem, size_problem);
-<<<<<<< HEAD
-=======
-    auto soln_increments = Kokkos::View<double*>("soln_increments", size_problem);
-    auto temp_matrix = Kokkos::View<double**>("temp_matrix", size_problem, size_problem);
-    auto temp_vector = Kokkos::View<double*>("temp_vector", size_problem);
->>>>>>> 987e9491
 
     const auto max_iterations = this->time_stepper_.GetMaximumNumberOfIterations();
     for (time_stepper_.SetNumberOfIterations(0);
@@ -199,8 +171,6 @@
 
         UpdateGeneralizedCoordinates(gen_coords, delta_gen_coords, gen_coords_next);
 
-<<<<<<< HEAD
-=======
         if (this->problem_type_ == ProblemType::kDynamic &&
             time_stepper_.GetNumberOfIterations() > 0) {
             // Check for convergence based on energy criterion for dynamic problems
@@ -210,19 +180,12 @@
             }
         }
 
->>>>>>> 987e9491
         linearization_parameters->ResidualVector(
             gen_coords_next, velocity_next, acceleration_next, lagrange_mults_next,
             this->time_stepper_, residuals
         );
 
-<<<<<<< HEAD
         if (is_converged_ = IsConverged(residuals)) {
-=======
-        // Check for convergence based on L2 norm of the residual vector for all problems
-        if (this->IsConverged(residuals)) {
-            this->is_converged_ = true;
->>>>>>> 987e9491
             break;
         }
 
@@ -231,7 +194,6 @@
             acceleration_next, lagrange_mults_next, iteration_matrix
         );
 
-<<<<<<< HEAD
         // Solve the Linear System
         ApplyPreconditioner(iteration_matrix, dr, dl);
         auto solution_residual = Kokkos::subview(residuals, Kokkos::make_pair(0ul, size_dofs));
@@ -258,46 +220,6 @@
                 });
             }
         );
-=======
-        // Condition the linear system before solving
-        Kokkos::deep_copy(soln_increments, residuals);
-        if (this->is_preconditioned_) {
-            KokkosBlas::gemm("N", "N", 1., dl, iteration_matrix, 0., temp_matrix);
-            KokkosBlas::gemm("N", "N", 1., temp_matrix, dr, 0., iteration_matrix);
-            KokkosBlas::gemv("N", 1., dl, residuals, 0., soln_increments);
-        }
-
-        openturbine::gebt_poc::solve_linear_system(iteration_matrix, soln_increments);
-        // Take negative of the solution increments to update generalized coordinates
-        KokkosBlas::scal(soln_increments, -1., soln_increments);
-
-        // Un-condition the solution increments
-        if (this->is_preconditioned_) {
-            Kokkos::deep_copy(temp_vector, soln_increments);
-            KokkosBlas::gemv("N", 1., dr, temp_vector, 0., soln_increments);
-        }
-
-        if (n_constraints > 0) {
-            auto delta_lagrange_mults =
-                Kokkos::subview(soln_increments, Kokkos::make_pair(size_dofs, size_problem));
-            KokkosBlas::axpy(1., delta_lagrange_mults, lagrange_mults_next);
-        }
-
-        // Update the velocity, acceleration, and constraints based on the increments
-        for (size_t node = 0; node < n_nodes; node++) {
-            Kokkos::parallel_for(
-                kNumberOfLieAlgebraComponents,
-                KOKKOS_LAMBDA(const size_t i) {
-                    delta_gen_coords(node, i) +=
-                        soln_increments(node * kNumberOfLieAlgebraComponents + i) / h;
-                    velocity_next(node, i) +=
-                        kGammaPrime * soln_increments(node * kNumberOfLieAlgebraComponents + i);
-                    acceleration_next(node, i) +=
-                        kBetaPrime * soln_increments(node * kNumberOfLieAlgebraComponents + i);
-                }
-            );
-        }
->>>>>>> 987e9491
     }
 
     // Update algorithmic acceleration once Newton-Raphson iterations have ended
@@ -397,25 +319,9 @@
             compute_orientation_quaternion(
                 member, updated_orientation, updated_orientation_vector, h
             );
-<<<<<<< HEAD
             compose_quaternions(member, q, current_orientation, updated_orientation);
         }
     );
-=======
-            // auto q = current_orientation * updated_orientation;
-            auto q = updated_orientation * current_orientation;
-
-            gen_coords_next(node, 0) = r.GetXComponent();
-            gen_coords_next(node, 1) = r.GetYComponent();
-            gen_coords_next(node, 2) = r.GetZComponent();
-            gen_coords_next(node, 3) = q.GetScalarComponent();
-            gen_coords_next(node, 4) = q.GetXComponent();
-            gen_coords_next(node, 5) = q.GetYComponent();
-            gen_coords_next(node, 6) = q.GetZComponent();
-        };
-        Kokkos::parallel_for(1, update_generalized_coordinates);
-    }
->>>>>>> 987e9491
 }
 
 bool GeneralizedAlphaTimeIntegrator::IsConverged(const Kokkos::View<double*> residual) {
