#include "src/gebt_poc/solver.h"

#include <KokkosBlas.hpp>

#include "src/gebt_poc/element.h"
#include "src/gen_alpha_poc/quaternion.h"
#include "src/gen_alpha_poc/utilities.h"

namespace openturbine::gebt_poc {

void InterpolateNodalValues(
<<<<<<< HEAD
    Kokkos::View<double**> nodal_values, std::vector<double> interpolation_function,
    Kokkos::View<double*> interpolated_values
) {
    const auto n_nodes = nodal_values.extent(0);
    KokkosBlas::fill(interpolated_values, 0.);
    for (std::size_t i = 0; i < n_nodes; ++i) {
        KokkosBlas::axpy(
            interpolation_function[i], Kokkos::subview(nodal_values, i, Kokkos::ALL),
=======
    Kokkos::View<double*> nodal_values, std::vector<double> interpolation_function,
    Kokkos::View<double*> interpolated_values, const size_t n_components
) {
    Kokkos::deep_copy(interpolated_values, 0.);
    const auto n_nodes = nodal_values.extent(0) / n_components;
    for (std::size_t i = 0; i < n_nodes; ++i) {
        auto index = i * n_components;
        KokkosBlas::axpy(
            interpolation_function[i],
            Kokkos::subview(nodal_values, Kokkos::pair(index, index + n_components)),
>>>>>>> 45aab4db
            interpolated_values
        );
    }

    // Normalize the rotation quaternion if it is not already normalized
    if (n_components != kNumberOfLieAlgebraComponents) {
        return;
    }
    auto q = Kokkos::subview(interpolated_values, Kokkos::pair(3, 7));
    if (auto norm = KokkosBlas::nrm2(q); norm != 0. && norm != 1.) {
        KokkosBlas::scal(q, 1. / norm, q);
    }
}

void InterpolateNodalValueDerivatives(
    Kokkos::View<double**> nodal_values, std::vector<double> interpolation_function,
    const double jacobian, Kokkos::View<double*> interpolated_values
) {
    if (jacobian == 0.) {
        throw std::invalid_argument("jacobian must be nonzero");
    }
    const auto n_nodes = nodal_values.extent(0);
    KokkosBlas::fill(interpolated_values, 0.);
    for (std::size_t i = 0; i < n_nodes; ++i) {
        KokkosBlas::axpy(
            interpolation_function[i], Kokkos::subview(nodal_values, i, Kokkos::ALL),
            interpolated_values
        );
    }
    KokkosBlas::scal(interpolated_values, 1. / jacobian, interpolated_values);
}

void NodalCurvature(
    const Kokkos::View<double[kNumberOfLieAlgebraComponents]> gen_coords,
    const Kokkos::View<double[kNumberOfLieAlgebraComponents]> gen_coords_derivative,
    const Kokkos::View<double[kNumberOfVectorComponents]> curvature
) {
    Kokkos::deep_copy(curvature, 0.);
    // curvature = B * q_prime
    auto b_matrix = Kokkos::View<double[3][4]>("b_matrix");
    gen_alpha_solver::BMatrixForQuaternions(
        b_matrix, Kokkos::subview(gen_coords, Kokkos::make_pair(3, 7))
    );
    auto q_prime = Kokkos::subview(gen_coords_derivative, Kokkos::make_pair(3, 7));
    KokkosBlas::gemv("N", 2., b_matrix, q_prime, 0., curvature);
}

void CalculateSectionalStrain(
    Kokkos::View<double*> pos_vector_derivatives_qp, Kokkos::View<double*> gen_coords_derivatives_qp,
    Kokkos::View<double*> curvature, Kokkos::View<double*> sectional_strain
) {
    Kokkos::deep_copy(sectional_strain, 0.);
    // Calculate the sectional strain based on Eq. (35) in the "SO(3)-based GEBT Beam" document
    // in theory guide
    auto sectional_strain_1 = Kokkos::subview(sectional_strain, Kokkos::make_pair(0, 3));
    Kokkos::deep_copy(
        sectional_strain_1, Kokkos::subview(pos_vector_derivatives_qp, Kokkos::make_pair(0, 3))
    );
    KokkosBlas::axpy(
        1., Kokkos::subview(gen_coords_derivatives_qp, Kokkos::make_pair(0, 3)), sectional_strain_1
    );
    auto sectional_strain_2 = Kokkos::subview(sectional_strain, Kokkos::make_pair(3, 6));
    Kokkos::deep_copy(sectional_strain_2, curvature);
}

void SectionalStiffness(
    const StiffnessMatrix& stiffness,
    Kokkos::View<double[kNumberOfVectorComponents][kNumberOfVectorComponents]> rotation_0,
    Kokkos::View<double[kNumberOfVectorComponents][kNumberOfVectorComponents]> rotation,
    Kokkos::View<double[kNumberOfLieGroupComponents][kNumberOfLieGroupComponents]>
        sectional_stiffness
) {
    auto total_rotation =
        Kokkos::View<double[kNumberOfVectorComponents][kNumberOfVectorComponents]>("total_rotation");
    KokkosBlas::gemm("N", "N", 1., rotation, rotation_0, 0., total_rotation);

    // rotation_matrix_6x6 = [
    //    [total_rotation]          [0]_3x3
    //        [0]_3x3           total_rotation
    // ]
    auto rotation_matrix =
        Kokkos::View<double[kNumberOfLieGroupComponents][kNumberOfLieGroupComponents]>(
            "rotation_matrix"
        );
    Kokkos::deep_copy(rotation_matrix, 0.);
    auto rotation_matrix_1 =
        Kokkos::subview(rotation_matrix, Kokkos::make_pair(0, 3), Kokkos::make_pair(0, 3));
    Kokkos::deep_copy(rotation_matrix_1, total_rotation);
    auto rotation_matrix_2 =
        Kokkos::subview(rotation_matrix, Kokkos::make_pair(3, 6), Kokkos::make_pair(3, 6));
    Kokkos::deep_copy(rotation_matrix_2, total_rotation);

    // Calculate the sectional stiffness matrix in inertial basis
    Kokkos::deep_copy(sectional_stiffness, 0.);
    auto stiffness_matrix_left_rot =
        Kokkos::View<double[kNumberOfLieGroupComponents][kNumberOfLieGroupComponents]>("temp");
    KokkosBlas::gemm(
        "N", "N", 1., rotation_matrix, stiffness.GetStiffnessMatrix(), 0., stiffness_matrix_left_rot
    );
    KokkosBlas::gemm(
        "N", "T", 1., stiffness_matrix_left_rot, rotation_matrix, 0., sectional_stiffness
    );
}

void NodalElasticForces(
    const Kokkos::View<double[kNumberOfLieGroupComponents]> sectional_strain,
    Kokkos::View<double[kNumberOfVectorComponents][kNumberOfVectorComponents]> rotation,
    const Kokkos::View<double[kNumberOfLieAlgebraComponents]> pos_vector_derivatives,
    const Kokkos::View<double[kNumberOfLieAlgebraComponents]> gen_coords_derivatives,
    const Kokkos::View<double[kNumberOfLieGroupComponents][kNumberOfLieGroupComponents]>
        sectional_stiffness,
    Kokkos::View<double[kNumberOfLieGroupComponents]> elastic_forces_fc,
    Kokkos::View<double[kNumberOfLieGroupComponents]> elastic_forces_fd
) {
    // Calculate first part of the elastic forces i.e. F^C vector
    auto sectional_strain_next =
        Kokkos::View<double[kNumberOfLieGroupComponents]>("sectional_strain_next");
    Kokkos::deep_copy(sectional_strain_next, sectional_strain);

    auto sectional_strain_next_1 = Kokkos::subview(sectional_strain_next, Kokkos::make_pair(0, 3));
    auto x0_prime = Kokkos::subview(pos_vector_derivatives, Kokkos::make_pair(0, 3));
    auto R_x0_prime = Kokkos::View<double[kNumberOfVectorComponents]>("R_x0_prime");
    KokkosBlas::gemv("N", -1., rotation, x0_prime, 0., R_x0_prime);
    KokkosBlas::axpy(1., R_x0_prime, sectional_strain_next_1);

    Kokkos::deep_copy(elastic_forces_fc, 0.);
    KokkosBlas::gemv("N", 1., sectional_stiffness, sectional_strain_next, 0., elastic_forces_fc);

    // Calculate second part of the elastic forces i.e. F^D vector
    auto x0_prime_tilde = gen_alpha_solver::create_cross_product_matrix(x0_prime);
    auto u_prime_tilde = gen_alpha_solver::create_cross_product_matrix(
        Kokkos::subview(gen_coords_derivatives, Kokkos::make_pair(0, 3))
    );
    auto fd_values =
        Kokkos::View<double[kNumberOfVectorComponents][kNumberOfVectorComponents]>("fd_values");
    Kokkos::deep_copy(fd_values, x0_prime_tilde);
    KokkosBlas::axpy(1., u_prime_tilde, fd_values);

    Kokkos::deep_copy(elastic_forces_fd, 0.);
    auto elastic_force_fd_1 = Kokkos::subview(elastic_forces_fd, Kokkos::make_pair(3, 6));
    KokkosBlas::gemv(
        "T", 1., fd_values, Kokkos::subview(elastic_forces_fc, Kokkos::make_pair(0, 3)), 0.,
        elastic_force_fd_1
    );
}

<<<<<<< HEAD
void CalculateStaticResidual(
    const Kokkos::View<double**> position_vectors, const Kokkos::View<double**> gen_coords,
=======
void ElementalStaticForcesResidual(
    const Kokkos::View<double*> position_vectors, const Kokkos::View<double*> gen_coords,
>>>>>>> 45aab4db
    const StiffnessMatrix& stiffness, const Quadrature& quadrature, Kokkos::View<double*> residual
) {
    const auto n_nodes = gen_coords.extent(0);
    const auto order = n_nodes - 1;
    const auto n_quad_pts = quadrature.GetNumberOfQuadraturePoints();

    auto nodes = Kokkos::subview(position_vectors, Kokkos::ALL, Kokkos::make_pair(0, 3));

    // Allocate Views for some required intermediate variables
    auto gen_coords_qp = Kokkos::View<double[kNumberOfLieAlgebraComponents]>("gen_coords_qp");
    auto gen_coords_derivatives_qp =
        Kokkos::View<double[kNumberOfLieAlgebraComponents]>("gen_coords_derivatives_qp");
    auto position_vector_qp =
        Kokkos::View<double[kNumberOfLieAlgebraComponents]>("position_vector_qp");
    auto pos_vector_derivatives_qp =
        Kokkos::View<double[kNumberOfLieAlgebraComponents]>("pos_vector_derivatives_qp");
    auto curvature = Kokkos::View<double[kNumberOfVectorComponents]>("curvature");
    auto sectional_strain = Kokkos::View<double[kNumberOfLieGroupComponents]>("sectional_strain");
    auto sectional_stiffness =
        Kokkos::View<double[kNumberOfLieGroupComponents][kNumberOfLieGroupComponents]>(
            "sectional_stiffness"
        );

    Kokkos::deep_copy(residual, 0.);
    for (size_t node = 0; node < n_nodes; ++node) {
        for (size_t j = 0; j < n_quad_pts; ++j) {
            // Calculate required interpolated values at the quadrature point
            const auto q_pt = quadrature.GetQuadraturePoints()[j];
            auto shape_function = LagrangePolynomial(order, q_pt);
            auto shape_function_derivative = LagrangePolynomialDerivative(order, q_pt);
            auto shape_function_vector = gen_alpha_solver::create_vector(shape_function);
            auto shape_function_derivative_vector =
                gen_alpha_solver::create_vector(shape_function_derivative);

            auto jacobian = CalculateJacobian(nodes, shape_function_derivative_vector);
            InterpolateNodalValues(gen_coords, shape_function, gen_coords_qp);
            InterpolateNodalValueDerivatives(
                gen_coords, shape_function_derivative, jacobian, gen_coords_derivatives_qp
            );
            InterpolateNodalValues(position_vectors, shape_function, position_vector_qp);
            InterpolateNodalValueDerivatives(
                position_vectors, shape_function_derivative, jacobian, pos_vector_derivatives_qp
            );

            // Calculate the curvature and sectional strain
            NodalCurvature(gen_coords_qp, gen_coords_derivatives_qp, curvature);
            CalculateSectionalStrain(
                pos_vector_derivatives_qp, gen_coords_derivatives_qp, curvature, sectional_strain
            );

            // Calculate the sectional stiffness matrix in inertial basis
            auto rotation_0 = gen_alpha_solver::EulerParameterToRotationMatrix(
                Kokkos::subview(position_vector_qp, Kokkos::make_pair(3, 7))
            );
            auto rotation = gen_alpha_solver::EulerParameterToRotationMatrix(
                Kokkos::subview(gen_coords_qp, Kokkos::make_pair(3, 7))
            );
            SectionalStiffness(stiffness, rotation_0, rotation, sectional_stiffness);

            // Calculate elastic forces i.e. F^C and F^D vectors
            auto elastic_forces_fc =
                Kokkos::View<double[kNumberOfLieGroupComponents]>("elastic_forces_fc");
            auto elastic_forces_fd =
                Kokkos::View<double[kNumberOfLieGroupComponents]>("elastic_forces_fd");
            NodalElasticForces(
                sectional_strain, rotation, pos_vector_derivatives_qp, gen_coords_derivatives_qp,
                sectional_stiffness, elastic_forces_fc, elastic_forces_fd
            );

            // Calculate the residual at the quadrature point
            const auto q_weight = quadrature.GetQuadratureWeights()[j];
            Kokkos::parallel_for(
                kNumberOfLieGroupComponents,
                KOKKOS_LAMBDA(const size_t i) {
                    residual(node * kNumberOfLieGroupComponents + i) +=
                        q_weight * (shape_function_derivative_vector(node) * elastic_forces_fc(i) +
                                    jacobian * shape_function_vector(node) * elastic_forces_fd(i));
                }
            );
        }
    }
}

void SectionalMassMatrix(
    const MassMatrix& mass_matrix,
    Kokkos::View<double[kNumberOfVectorComponents][kNumberOfVectorComponents]> rotation_0,
    Kokkos::View<double[kNumberOfVectorComponents][kNumberOfVectorComponents]> rotation,
    Kokkos::View<double[kNumberOfLieGroupComponents][kNumberOfLieGroupComponents]>
        sectional_mass_matrix
) {
    auto total_rotation =
        Kokkos::View<double[kNumberOfVectorComponents][kNumberOfVectorComponents]>("total_rotation");
    KokkosBlas::gemm("N", "N", 1., rotation, rotation_0, 0., total_rotation);

    // rotation_matrix_6x6 = [
    //    [total_rotation]          [0]_3x3
    //        [0]_3x3           total_rotation
    // ]
    auto rotation_matrix =
        Kokkos::View<double[kNumberOfLieGroupComponents][kNumberOfLieGroupComponents]>(
            "rotation_matrix"
        );
    Kokkos::deep_copy(rotation_matrix, 0.);
    auto rotation_matrix_1 =
        Kokkos::subview(rotation_matrix, Kokkos::make_pair(0, 3), Kokkos::make_pair(0, 3));
    Kokkos::deep_copy(rotation_matrix_1, total_rotation);
    auto rotation_matrix_2 =
        Kokkos::subview(rotation_matrix, Kokkos::make_pair(3, 6), Kokkos::make_pair(3, 6));
    Kokkos::deep_copy(rotation_matrix_2, total_rotation);

    // Calculate the sectional mass matrix in inertial basis
    Kokkos::deep_copy(sectional_mass_matrix, 0.);
    auto mass_matrix_left_rot =
        Kokkos::View<double[kNumberOfLieGroupComponents][kNumberOfLieGroupComponents]>("temp");
    KokkosBlas::gemm(
        "N", "N", 1., rotation_matrix, mass_matrix.GetMassMatrix(), 0., mass_matrix_left_rot
    );
    KokkosBlas::gemm("N", "T", 1., mass_matrix_left_rot, rotation_matrix, 0., sectional_mass_matrix);
}

void NodalInertialForces(
    Kokkos::View<double[kNumberOfLieGroupComponents]> velocity,
    Kokkos::View<double[kNumberOfLieGroupComponents]> acceleration,
    const MassMatrix& sectional_mass_matrix,
    Kokkos::View<double[kNumberOfLieGroupComponents]> inertial_forces_fc
) {
    // The inertial forces vector is defined as
    // {inertial_forces}_6x1 = {
    //     mass * { u_dot_dot + (omega_dot_tilde + omega_tilde * omega_tilde) * eta }_3x1,
    //     { mass * eta_tilde * u_dot_dot + [rho] * omega_dot + omega_tilde * [rho] * omega }_3x1
    // }
    // where,
    // mass - 1x1 = scalar mass of the beam element (from the sectional mass matrix)
    // u_dot_dot - 3x1 = translational acceleration of the center of mass of the beam element
    // omega - 3x1 = angular velocity of the beam element
    // omega_dot - 3x1 = angular acceleration of the beam element
    // omega_tilde - 3x3 = skew symmetric matrix of omega
    // eta - 3x1 = center of mass of the beam element
    // eta_tilde - 3x3 = skew symmetric matrix of eta
    // rho - 3x3 = moment of inertia matrix of the beam element (from the sectional mass matrix)

    Kokkos::deep_copy(inertial_forces_fc, 0.);

    // Calculate mass, {eta}, and [rho] from the sectional mass matrix
    auto mass = sectional_mass_matrix.GetMass();
    auto eta = sectional_mass_matrix.GetCenterOfMass();
    auto rho = sectional_mass_matrix.GetMomentOfInertia();

    // Calculate the first 3 elements of the inertial forces vector
    auto inertial_forces_fc_1 = Kokkos::subview(inertial_forces_fc, Kokkos::make_pair(0, 3));
    auto angular_velocity = Kokkos::subview(velocity, Kokkos::make_pair(3, 6));
    auto angular_velocity_tilde = gen_alpha_solver::create_cross_product_matrix(angular_velocity);
    auto accelaration = Kokkos::subview(acceleration, Kokkos::make_pair(0, 3));
    auto angular_acceleration = Kokkos::subview(acceleration, Kokkos::make_pair(3, 6));
    auto angular_acceleration_tilde =
        gen_alpha_solver::create_cross_product_matrix(angular_acceleration);

    auto temp = Kokkos::View<double[3][3]>("temp");
    KokkosBlas::gemm("N", "N", 1., angular_velocity_tilde, angular_velocity_tilde, 0., temp);
    KokkosBlas::axpy(1., angular_acceleration_tilde, temp);
    KokkosBlas::gemv("N", mass, temp, eta, 0., inertial_forces_fc_1);
    KokkosBlas::axpy(mass, accelaration, inertial_forces_fc_1);

    // Calculate the last 3 elements of the inertial forces vector
    auto inertial_forces_fc_2 = Kokkos::subview(inertial_forces_fc, Kokkos::make_pair(3, 6));
    auto center_of_mass_tilde = gen_alpha_solver::create_cross_product_matrix(eta);

    KokkosBlas::gemv("N", 1., rho, angular_acceleration, 0., inertial_forces_fc_2);
    auto temp2 = Kokkos::View<double[3][3]>("temp2");
    KokkosBlas::gemm("N", "N", 1., angular_velocity_tilde, rho, 0., temp2);
    KokkosBlas::gemv("N", 1., temp2, angular_velocity, 1., inertial_forces_fc_2);
    KokkosBlas::gemv("N", mass, center_of_mass_tilde, accelaration, 1., inertial_forces_fc_2);
}

void ElementalInertialForcesResidual(
    const Kokkos::View<double*> position_vectors, const Kokkos::View<double*> gen_coords,
    const Kokkos::View<double*> velocity, const Kokkos::View<double*> acceleration,
    const MassMatrix& mass_matrix, const Quadrature& quadrature, Kokkos::View<double*> residual
) {
    const auto n_nodes = gen_coords.extent(0) / kNumberOfLieAlgebraComponents;
    const auto order = n_nodes - 1;
    const auto n_quad_pts = quadrature.GetNumberOfQuadraturePoints();

    auto nodes = Kokkos::View<double* [3]>("nodes", n_nodes);
    for (std::size_t i = 0; i < n_nodes; ++i) {
        auto index = i * kNumberOfLieAlgebraComponents;
        Kokkos::deep_copy(
            Kokkos::subview(nodes, i, Kokkos::ALL),
            Kokkos::subview(position_vectors, Kokkos::make_pair(index, index + 3))
        );
    }

    // Allocate Views for some required intermediate variables
    auto gen_coords_qp = Kokkos::View<double[kNumberOfLieAlgebraComponents]>("gen_coords_qp");
    auto position_vector_qp =
        Kokkos::View<double[kNumberOfLieAlgebraComponents]>("position_vector_qp");
    auto velocity_qp = Kokkos::View<double[kNumberOfLieGroupComponents]>("velocity_qp");
    auto acceleration_qp = Kokkos::View<double[kNumberOfLieGroupComponents]>("acceleration_qp");
    auto sectional_mass_matrix =
        Kokkos::View<double[kNumberOfLieGroupComponents][kNumberOfLieGroupComponents]>(
            "sectional_mass_matrix"
        );
    auto inertial_f = Kokkos::View<double[kNumberOfLieGroupComponents]>("inertial_f");

    Kokkos::deep_copy(residual, 0.);
    for (size_t i = 0; i < n_nodes; ++i) {
        const auto node_count = i;
        for (size_t j = 0; j < n_quad_pts; ++j) {
            // Calculate required interpolated values at the quadrature point
            const auto q_pt = quadrature.GetQuadraturePoints()[j];
            auto shape_function = LagrangePolynomial(order, q_pt);
            auto shape_function_derivative = LagrangePolynomialDerivative(order, q_pt);
            auto shape_function_vector = gen_alpha_solver::create_vector(shape_function);
            auto shape_function_derivative_vector =
                gen_alpha_solver::create_vector(shape_function_derivative);

            auto jacobian = CalculateJacobian(nodes, shape_function_derivative_vector);
            InterpolateNodalValues(gen_coords, shape_function, gen_coords_qp);
            InterpolateNodalValues(position_vectors, shape_function, position_vector_qp);
            InterpolateNodalValues(
                velocity, shape_function, velocity_qp, kNumberOfLieGroupComponents
            );
            InterpolateNodalValues(
                acceleration, shape_function, acceleration_qp, kNumberOfLieGroupComponents
            );

            // Calculate the sectional mass matrix in inertial basis
            auto rotation_0 = gen_alpha_solver::EulerParameterToRotationMatrix(
                Kokkos::subview(position_vector_qp, Kokkos::make_pair(3, 7))
            );
            auto rotation = gen_alpha_solver::EulerParameterToRotationMatrix(
                Kokkos::subview(gen_coords_qp, Kokkos::make_pair(3, 7))
            );
            SectionalMassMatrix(mass_matrix, rotation_0, rotation, sectional_mass_matrix);

            auto mm = MassMatrix(sectional_mass_matrix);
            NodalInertialForces(velocity_qp, acceleration_qp, mm, inertial_f);

            // Calculate the residual at the quadrature point
            const auto q_weight = quadrature.GetQuadratureWeights()[j];
            Kokkos::parallel_for(
                kNumberOfLieGroupComponents,
                KOKKOS_LAMBDA(const size_t i) {
                    residual(node_count * kNumberOfLieGroupComponents + i) +=
                        q_weight * (jacobian * shape_function_vector(node_count) * inertial_f(i));
                }
            );
        }
    }
}

void CalculateOMatrix(
    const Kokkos::View<double**> N_tilde, const Kokkos::View<double**> M_tilde,
    const Kokkos::View<double**> C11, const Kokkos::View<double**> C21,
    const Kokkos::View<double**> values, Kokkos::View<double**> O_matrix
) {
    // non_zero_terms_part_1 = -N_tilde + [C11] * (x_0_prime_tilde + u_prime_tilde)
    auto non_zero_terms_part_1 =
        Kokkos::View<double[kNumberOfVectorComponents][kNumberOfVectorComponents]>(
            "non_zero_terms_part_1"
        );
    KokkosBlas::gemm("N", "N", 1., C11, values, 0., non_zero_terms_part_1);
    KokkosBlas::axpy(-1., N_tilde, non_zero_terms_part_1);

    // non_zero_terms_part_2 = -M_tilde + [C21] * (x_0_prime_tilde  + u_prime_tilde)
    auto non_zero_terms_part_2 =
        Kokkos::View<double[kNumberOfVectorComponents][kNumberOfVectorComponents]>(
            "non_zero_terms_part_2"
        );
    KokkosBlas::gemm("N", "N", 1., C21, values, 0., non_zero_terms_part_2);
    KokkosBlas::axpy(-1., M_tilde, non_zero_terms_part_2);

    // Assemble the O matrix
    // [O]_6x6 = [
    //     [0]_3x3      -N_tilde + [C11] * (x_0_prime_tilde + u_prime_tilde)
    //     [0]_3x3      -M_tilde + [C21] * (x_0_prime_tilde  + u_prime_tilde)
    // ]
    Kokkos::deep_copy(O_matrix, 0.);
    auto O_matrix_1 = Kokkos::subview(O_matrix, Kokkos::make_pair(0, 3), Kokkos::make_pair(3, 6));
    Kokkos::deep_copy(O_matrix_1, non_zero_terms_part_1);
    auto O_matrix_2 = Kokkos::subview(O_matrix, Kokkos::make_pair(3, 6), Kokkos::make_pair(3, 6));
    Kokkos::deep_copy(O_matrix_2, non_zero_terms_part_2);
}

void CalculatePMatrix(
    const Kokkos::View<double**> N_tilde, const Kokkos::View<double**> C11,
    const Kokkos::View<double**> C12, const Kokkos::View<double**> values,
    Kokkos::View<double**> P_matrix
) {
    // non_zero_terms_part_3 = (x_0_prime_tilde + u_prime_tilde)^T * [C11]
    auto non_zero_terms_part_3 =
        Kokkos::View<double[kNumberOfVectorComponents][kNumberOfVectorComponents]>(
            "non_zero_terms_part_3"
        );
    KokkosBlas::gemm("T", "N", 1., values, C11, 0., non_zero_terms_part_3);
    KokkosBlas::axpy(1., N_tilde, non_zero_terms_part_3);

    // non_zero_terms_part_4 = (x_0_prime_tilde  + u_prime_tilde)^T * [C12]
    auto non_zero_terms_part_4 =
        Kokkos::View<double[kNumberOfVectorComponents][kNumberOfVectorComponents]>(
            "non_zero_terms_part_4"
        );
    KokkosBlas::gemm("T", "N", 1., values, C12, 0., non_zero_terms_part_4);

    // Assemble the P matrix
    // [P]_6x6 = [
    //                         [0]_3x3                                      [0]_3x3
    //     N_tilde + (x_0_prime_tilde + u_prime_tilde)^T * [C11]     (x_0_prime_tilde  +
    //     u_prime_tilde)^T * [C12]
    // ]
    Kokkos::deep_copy(P_matrix, 0.);
    auto P_matrix_1 = Kokkos::subview(P_matrix, Kokkos::make_pair(3, 6), Kokkos::make_pair(0, 3));
    Kokkos::deep_copy(P_matrix_1, non_zero_terms_part_3);
    auto P_matrix_2 = Kokkos::subview(P_matrix, Kokkos::make_pair(3, 6), Kokkos::make_pair(3, 6));
    Kokkos::deep_copy(P_matrix_2, non_zero_terms_part_4);
}

void CalculateQMatrix(
    const Kokkos::View<double**> N_tilde, const Kokkos::View<double**> C11,
    const Kokkos::View<double**> values, Kokkos::View<double**> Q_matrix
) {
    // Assemble the Q matrix
    // [Q]_6x6 = [
    //     [0]_3x3                                          [0]_3x3
    //     [0]_3x3      (x_0_prime_tilde + u_prime_tilde)^T * (-N_tilde + [C11] * (x_0_prime_tilde  +
    //     u_prime_tilde))
    // ]
    auto val = Kokkos::View<double[kNumberOfVectorComponents][kNumberOfVectorComponents]>("val");
    KokkosBlas::gemm("N", "N", 1., C11, values, 0., val);
    KokkosBlas::axpy(-1., N_tilde, val);

    Kokkos::deep_copy(Q_matrix, 0.);
    auto non_zero_term = Kokkos::subview(Q_matrix, Kokkos::make_pair(3, 6), Kokkos::make_pair(3, 6));
    KokkosBlas::gemm("T", "N", 1., values, val, 0., non_zero_term);
}

void NodalStaticStiffnessMatrixComponents(
    const Kokkos::View<double[kNumberOfLieGroupComponents]> elastic_force_fc,
    const Kokkos::View<double[kNumberOfLieAlgebraComponents]> pos_vector_derivatives,
    const Kokkos::View<double[kNumberOfLieAlgebraComponents]> gen_coords_derivatives,
    const Kokkos::View<double[kNumberOfLieGroupComponents][kNumberOfLieGroupComponents]>
        sectional_stiffness,
    Kokkos::View<double[kNumberOfLieGroupComponents][kNumberOfLieGroupComponents]> O_matrix,
    Kokkos::View<double[kNumberOfLieGroupComponents][kNumberOfLieGroupComponents]> P_matrix,
    Kokkos::View<double[kNumberOfLieGroupComponents][kNumberOfLieGroupComponents]> Q_matrix
) {
    auto x0_prime_tilde = gen_alpha_solver::create_cross_product_matrix(
        Kokkos::subview(pos_vector_derivatives, Kokkos::make_pair(0, 3))
    );
    auto u_prime_tilde = gen_alpha_solver::create_cross_product_matrix(
        Kokkos::subview(gen_coords_derivatives, Kokkos::make_pair(0, 3))
    );

    auto values =
        Kokkos::View<double[kNumberOfVectorComponents][kNumberOfVectorComponents]>("values");
    Kokkos::deep_copy(values, x0_prime_tilde);
    KokkosBlas::axpy(1., u_prime_tilde, values);

    auto N = Kokkos::subview(elastic_force_fc, Kokkos::make_pair(0, 3));
    auto N_tilde = gen_alpha_solver::create_cross_product_matrix(N);
    auto M = Kokkos::subview(elastic_force_fc, Kokkos::make_pair(3, 6));
    auto M_tilde = gen_alpha_solver::create_cross_product_matrix(M);

    auto C11 =
        Kokkos::subview(sectional_stiffness, Kokkos::make_pair(0, 3), Kokkos::make_pair(0, 3));
    auto C12 =
        Kokkos::subview(sectional_stiffness, Kokkos::make_pair(0, 3), Kokkos::make_pair(3, 6));
    auto C21 =
        Kokkos::subview(sectional_stiffness, Kokkos::make_pair(3, 6), Kokkos::make_pair(0, 3));

    // Calculate the O, P, and Q matrices
    CalculateOMatrix(N_tilde, M_tilde, C11, C21, values, O_matrix);
    CalculatePMatrix(N_tilde, C11, C12, values, P_matrix);
    CalculateQMatrix(N_tilde, C11, values, Q_matrix);
}

<<<<<<< HEAD
void CalculateStaticIterationMatrix(
    const Kokkos::View<double**> position_vectors, const Kokkos::View<double**> gen_coords,
=======
void ElementalStaticStiffnessMatrix(
    const Kokkos::View<double*> position_vectors, const Kokkos::View<double*> gen_coords,
>>>>>>> 45aab4db
    const StiffnessMatrix& stiffness, const Quadrature& quadrature,
    Kokkos::View<double**> stiffness_matrix
) {
    const auto n_nodes = gen_coords.extent(0);
    const auto order = n_nodes - 1;
    const auto n_quad_pts = quadrature.GetNumberOfQuadraturePoints();

    auto nodes = Kokkos::subview(position_vectors, Kokkos::ALL, Kokkos::make_pair(0, 3));

    // Allocate Views for some required intermediate variables
    auto gen_coords_qp = Kokkos::View<double[kNumberOfLieAlgebraComponents]>("gen_coords_qp");
    auto gen_coords_derivatives_qp =
        Kokkos::View<double[kNumberOfLieAlgebraComponents]>("gen_coords_derivatives_qp");
    auto position_vector_qp =
        Kokkos::View<double[kNumberOfLieAlgebraComponents]>("position_vector_qp");
    auto pos_vector_derivatives_qp =
        Kokkos::View<double[kNumberOfLieAlgebraComponents]>("pos_vector_derivatives_qp");
    auto curvature = Kokkos::View<double[kNumberOfVectorComponents]>("curvature");
    auto sectional_strain = Kokkos::View<double[kNumberOfLieGroupComponents]>("sectional_strain");
    auto sectional_stiffness =
        Kokkos::View<double[kNumberOfLieGroupComponents][kNumberOfLieGroupComponents]>(
            "sectional_stiffness"
        );
    auto O_matrix =
        Kokkos::View<double[kNumberOfLieGroupComponents][kNumberOfLieGroupComponents]>("O_matrix");
    auto P_matrix =
        Kokkos::View<double[kNumberOfLieGroupComponents][kNumberOfLieGroupComponents]>("P_matrix");
    auto Q_matrix =
        Kokkos::View<double[kNumberOfLieGroupComponents][kNumberOfLieGroupComponents]>("Q_matrix");

    Kokkos::deep_copy(stiffness_matrix, 0.);
    for (size_t i = 0; i < n_nodes; ++i) {
        for (size_t j = 0; j < n_nodes; ++j) {
            for (size_t k = 0; k < n_quad_pts; ++k) {
                // Calculate required interpolated values at the quadrature point
                const auto q_pt = quadrature.GetQuadraturePoints()[k];
                auto shape_function = LagrangePolynomial(order, q_pt);
                auto shape_function_derivative = LagrangePolynomialDerivative(order, q_pt);
                auto shape_function_vector = gen_alpha_solver::create_vector(shape_function);
                auto shape_function_derivative_vector =
                    gen_alpha_solver::create_vector(shape_function_derivative);

                auto jacobian = CalculateJacobian(nodes, shape_function_derivative_vector);

                InterpolateNodalValues(gen_coords, shape_function, gen_coords_qp);
                InterpolateNodalValueDerivatives(
                    gen_coords, shape_function_derivative, jacobian, gen_coords_derivatives_qp
                );

                InterpolateNodalValues(position_vectors, shape_function, position_vector_qp);
                InterpolateNodalValueDerivatives(
                    position_vectors, shape_function_derivative, jacobian, pos_vector_derivatives_qp
                );

                // Calculate the curvature and sectional strain
                NodalCurvature(gen_coords_qp, gen_coords_derivatives_qp, curvature);
                CalculateSectionalStrain(
                    pos_vector_derivatives_qp, gen_coords_derivatives_qp, curvature, sectional_strain
                );

                // Calculate the sectional stiffness matrix in inertial basis
                auto rotation_0 = gen_alpha_solver::EulerParameterToRotationMatrix(
                    Kokkos::subview(position_vector_qp, Kokkos::make_pair(3, 7))
                );
                auto rotation = gen_alpha_solver::EulerParameterToRotationMatrix(
                    Kokkos::subview(gen_coords_qp, Kokkos::make_pair(3, 7))
                );
                SectionalStiffness(stiffness, rotation_0, rotation, sectional_stiffness);

                // Calculate elastic forces i.e. F^C and F^D vectors
                auto elastic_forces_fc =
                    Kokkos::View<double[kNumberOfLieGroupComponents]>("elastic_forces_fc");
                auto elastic_forces_fd =
                    Kokkos::View<double[kNumberOfLieGroupComponents]>("elastic_forces_fd");
                NodalElasticForces(
                    sectional_strain, rotation, pos_vector_derivatives_qp, gen_coords_derivatives_qp,
                    sectional_stiffness, elastic_forces_fc, elastic_forces_fd
                );

                // Calculate the stiffness matrix components, i.e. O, P, and Q matrices
                NodalStaticStiffnessMatrixComponents(
                    elastic_forces_fc, pos_vector_derivatives_qp, gen_coords_derivatives_qp,
                    sectional_stiffness, O_matrix, P_matrix, Q_matrix
                );

                const auto q_weight = quadrature.GetQuadratureWeights()[k];
                Kokkos::parallel_for(
                    Kokkos::MDRangePolicy<Kokkos::DefaultExecutionSpace, Kokkos::Rank<2>>(
                        {0, 0}, {kNumberOfLieGroupComponents, kNumberOfLieGroupComponents}
                    ),
                    KOKKOS_LAMBDA(const size_t ii, const size_t jj) {
                        stiffness_matrix(
                            i * kNumberOfLieGroupComponents + ii,
                            j * kNumberOfLieGroupComponents + jj
                        ) += q_weight *
                             (shape_function_vector(i) * P_matrix(ii, jj) *
                                  shape_function_derivative_vector(j) +
                              shape_function_vector(i) * Q_matrix(ii, jj) *
                                  shape_function_vector(j) * jacobian +
                              shape_function_derivative_vector(i) * sectional_stiffness(ii, jj) *
                                  shape_function_derivative_vector(j) / jacobian +
                              shape_function_derivative_vector(i) * O_matrix(ii, jj) *
                                  shape_function_vector(j));
                    }
                );
            }
        }
    }
}

<<<<<<< HEAD
void ConstraintsResidualVector(
    const Kokkos::View<double**> gen_coords, const Kokkos::View<double**> position_vector,
    Kokkos::View<double*> constraints_residual
=======
void NodalGyroscopicMatrix(
    Kokkos::View<double[kNumberOfLieGroupComponents]> velocity,
    const MassMatrix& sectional_mass_matrix,
    Kokkos::View<double[kNumberOfLieGroupComponents][kNumberOfLieGroupComponents]> gyroscopic_matrix
) {
    // The Gyroscopic matrix is defined as
    // {gyroscopic_matrix}_6x6 = [
    //     [0]_3x3      ~[omega_tilde * mass * eta]^T + omega_tilde * mass * eta_tilde^T
    //     [0]_3x3                  omega_tilde * rho - ~[rho * omega]
    // ]
    // where,
    // mass - 1x1 = scalar mass of the beam element (from the sectional mass matrix)
    // eta - 3x1 = center of mass of the beam element
    // omega - 3x1 = angular velocity of the beam element
    // omega_tilde - 3x3 = skew symmetric matrix of omega
    // eta_tilde - 3x3 = skew symmetric matrix of eta
    // rho - 3x3 = moment of inertia matrix of the beam element (from the sectional mass matrix)

    Kokkos::deep_copy(gyroscopic_matrix, 0.);

    // Calculate mass, {eta}, and [rho] from the sectional mass matrix
    auto mass = sectional_mass_matrix.GetMass();
    auto eta = sectional_mass_matrix.GetCenterOfMass();
    auto rho = sectional_mass_matrix.GetMomentOfInertia();

    // Calculate the top right block i.e. quadrant 1 of the gyroscopic matrix
    auto gyroscopic_matrix_q1 =
        Kokkos::subview(gyroscopic_matrix, Kokkos::make_pair(0, 3), Kokkos::make_pair(3, 6));
    auto angular_velocity = Kokkos::subview(velocity, Kokkos::make_pair(3, 6));
    auto angular_velocity_tilde = gen_alpha_solver::create_cross_product_matrix(angular_velocity);
    auto center_of_mass_tilde = gen_alpha_solver::create_cross_product_matrix(eta);

    auto temp1 = Kokkos::View<double[3]>("temp1");
    KokkosBlas::gemv("N", mass, angular_velocity_tilde, eta, 0., temp1);
    auto gyroscopic_matrix_q1_part1 =
        gen_alpha_solver::transpose_matrix(gen_alpha_solver::create_cross_product_matrix(temp1));
    KokkosBlas::gemm(
        "N", "T", mass, angular_velocity_tilde, center_of_mass_tilde, 0., gyroscopic_matrix_q1
    );
    KokkosBlas::axpy(1., gyroscopic_matrix_q1_part1, gyroscopic_matrix_q1);

    // Calculate the bottom right block i.e. quadrant 4 of the gyroscopic matrix
    auto gyroscopic_matrix_q4 =
        Kokkos::subview(gyroscopic_matrix, Kokkos::make_pair(3, 6), Kokkos::make_pair(3, 6));
    KokkosBlas::gemm("N", "N", 1., angular_velocity_tilde, rho, 0., gyroscopic_matrix_q4);
    auto temp2 = Kokkos::View<double[3]>("temp2");
    KokkosBlas::gemv("N", 1., rho, angular_velocity, 1., temp2);
    auto gyroscopic_matrix_q4_part2 = gen_alpha_solver::create_cross_product_matrix(temp2);
    KokkosBlas::axpy(-1., gyroscopic_matrix_q4_part2, gyroscopic_matrix_q4);
}

void NodalDynamicStiffnessMatrix(
    Kokkos::View<double[kNumberOfLieGroupComponents]> velocity,
    Kokkos::View<double[kNumberOfLieGroupComponents]> acceleration,
    const MassMatrix& sectional_mass_matrix,
    Kokkos::View<double[kNumberOfLieGroupComponents][kNumberOfLieGroupComponents]> stiffness_matrix
) {
    // The dynamic stiffness matrix is defined as
    // {dyn_stiffness_matrix}_6x6 = [
    //     [0]_3x3      (omega_dot_tilde + omega_tilde * omega_tilde) * mass * eta_tilde^T
    //
    //     [0]_3x3               acceleration_tilde * mass * eta_tilde + (rho * omega_dot_tilde  -
    //                      ~[rho * omega_dot]) + omega_tilde * (rho * omega_tilde - ~[rho * omega])
    // ]
    // where,
    // mass - 1x1 = scalar mass of the beam element (from the sectional mass matrix)
    // u_dot_dot - 3x1 = translational acceleration of the center of mass of the beam element
    // omega - 3x1 = angular velocity of the beam element
    // omega_dot - 3x1 = angular acceleration of the beam element
    // omega_tilde - 3x3 = skew symmetric matrix of omega
    // eta - 3x1 = center of mass of the beam element
    // eta_tilde - 3x3 = skew symmetric matrix of eta
    // rho - 3x3 = moment of inertia matrix of the beam element (from the sectional mass matrix)

    Kokkos::deep_copy(stiffness_matrix, 0.);

    // Calculate mass, {eta}, and [rho] from the sectional mass matrix
    auto mass = sectional_mass_matrix.GetMass();
    auto eta = sectional_mass_matrix.GetCenterOfMass();
    auto rho = sectional_mass_matrix.GetMomentOfInertia();

    // Calculate the top right block i.e. quadrant 1 of the dynamic stiffness matrix
    auto stiffness_matrix_q1 =
        Kokkos::subview(stiffness_matrix, Kokkos::make_pair(0, 3), Kokkos::make_pair(3, 6));
    auto angular_velocity = Kokkos::subview(velocity, Kokkos::make_pair(3, 6));
    auto angular_velocity_tilde = gen_alpha_solver::create_cross_product_matrix(angular_velocity);
    auto angular_acceleration = Kokkos::subview(acceleration, Kokkos::make_pair(3, 6));
    auto angular_acceleration_tilde =
        gen_alpha_solver::create_cross_product_matrix(angular_acceleration);
    auto center_of_mass_tilde = gen_alpha_solver::create_cross_product_matrix(eta);

    auto temp1 = Kokkos::View<double[3][3]>("temp1");
    KokkosBlas::gemm("N", "N", 1., angular_velocity_tilde, angular_velocity_tilde, 0., temp1);
    KokkosBlas::axpy(1., angular_acceleration_tilde, temp1);
    KokkosBlas::gemm("N", "T", mass, temp1, center_of_mass_tilde, 0., stiffness_matrix_q1);

    // Calculate the bottom right block i.e. quadrant 4 of the dynamic stiffness matrix
    auto stiffness_matrix_q4 =
        Kokkos::subview(stiffness_matrix, Kokkos::make_pair(3, 6), Kokkos::make_pair(3, 6));
    auto accelaration = Kokkos::subview(acceleration, Kokkos::make_pair(0, 3));
    auto accelaration_tilde = gen_alpha_solver::create_cross_product_matrix(accelaration);

    // part 1: acceleration_tilde * mass * eta_tilde
    auto temp2 = Kokkos::View<double[3][3]>("temp2");
    KokkosBlas::gemm("N", "N", mass, accelaration_tilde, center_of_mass_tilde, 0., temp2);
    // part 2: (rho * omega_dot_tilde  - ~[rho * omega_dot])
    auto temp3 = Kokkos::View<double[3][3]>("temp3");
    KokkosBlas::gemm("N", "N", 1., rho, angular_acceleration_tilde, 0., temp3);
    auto temp4 = Kokkos::View<double[3]>("temp4");
    KokkosBlas::gemv("N", 1., rho, angular_acceleration, 1., temp4);
    auto temp5 = gen_alpha_solver::create_cross_product_matrix(temp4);
    KokkosBlas::axpy(-1., temp5, temp3);
    // part 3: omega_tilde * (rho * omega_tilde - ~[rho * omega])
    auto temp6 = Kokkos::View<double[3][3]>("temp6");
    KokkosBlas::gemm("N", "N", 1., rho, angular_velocity_tilde, 0., temp6);
    auto temp7 = Kokkos::View<double[3]>("temp7");
    KokkosBlas::gemv("N", 1., rho, angular_velocity, 1., temp7);
    auto temp8 = gen_alpha_solver::create_cross_product_matrix(temp7);
    KokkosBlas::axpy(-1., temp8, temp6);
    KokkosBlas::gemm("N", "N", 1., angular_velocity_tilde, temp6, 0., stiffness_matrix_q4);

    KokkosBlas::axpy(1., temp2, stiffness_matrix_q4);
    KokkosBlas::axpy(1., temp3, stiffness_matrix_q4);
}

void ElementalInertialMatrices(
    const Kokkos::View<double*> position_vectors, const Kokkos::View<double*> gen_coords,
    const Kokkos::View<double*> velocity, const Kokkos::View<double*> acceleration,
    const MassMatrix& mass_matrix, const Quadrature& quadrature,
    Kokkos::View<double**> element_mass_matrix, Kokkos::View<double**> element_gyroscopic_matrix,
    Kokkos::View<double**> element_dynamic_stiffness_matrix
) {
    const auto n_nodes = gen_coords.extent(0) / kNumberOfLieAlgebraComponents;
    const auto order = n_nodes - 1;
    const auto n_quad_pts = quadrature.GetNumberOfQuadraturePoints();

    auto nodes = Kokkos::View<double* [3]>("nodes", n_nodes);
    for (std::size_t i = 0; i < n_nodes; ++i) {
        auto index = i * kNumberOfLieAlgebraComponents;
        Kokkos::deep_copy(
            Kokkos::subview(nodes, i, Kokkos::ALL),
            Kokkos::subview(position_vectors, Kokkos::make_pair(index, index + 3))
        );
    }

    // Allocate Views for some required intermediate variables
    auto gen_coords_qp = Kokkos::View<double[kNumberOfLieAlgebraComponents]>("gen_coords_qp");
    auto gen_coords_derivatives_qp =
        Kokkos::View<double[kNumberOfLieAlgebraComponents]>("gen_coords_derivatives_qp");
    auto position_vector_qp =
        Kokkos::View<double[kNumberOfLieAlgebraComponents]>("position_vector_qp");
    auto pos_vector_derivatives_qp =
        Kokkos::View<double[kNumberOfLieAlgebraComponents]>("pos_vector_derivatives_qp");
    auto velocity_qp = Kokkos::View<double[kNumberOfLieGroupComponents]>("velocity_qp");
    auto acceleration_qp = Kokkos::View<double[kNumberOfLieGroupComponents]>("acceleration_qp");
    auto sectional_mass_matrix =
        Kokkos::View<double[kNumberOfLieGroupComponents][kNumberOfLieGroupComponents]>(
            "sectional_mass_matrix"
        );

    Kokkos::deep_copy(element_mass_matrix, 0.);

    for (size_t k = 0; k < n_quad_pts; ++k) {
        // Calculate required interpolated values at the quadrature point
        const auto q_pt = quadrature.GetQuadraturePoints()[k];
        auto shape_function = LagrangePolynomial(order, q_pt);
        auto shape_function_derivative = LagrangePolynomialDerivative(order, q_pt);
        auto shape_function_vector = gen_alpha_solver::create_vector(shape_function);
        auto shape_function_derivative_vector =
            gen_alpha_solver::create_vector(shape_function_derivative);

        auto jacobian = CalculateJacobian(nodes, shape_function_derivative_vector);
        InterpolateNodalValues(gen_coords, shape_function, gen_coords_qp);
        InterpolateNodalValueDerivatives(
            gen_coords, shape_function_derivative, jacobian, gen_coords_derivatives_qp
        );
        InterpolateNodalValues(position_vectors, shape_function, position_vector_qp);
        InterpolateNodalValueDerivatives(
            position_vectors, shape_function_derivative, jacobian, pos_vector_derivatives_qp
        );
        InterpolateNodalValues(velocity, shape_function, velocity_qp, kNumberOfLieGroupComponents);
        InterpolateNodalValues(
            acceleration, shape_function, acceleration_qp, kNumberOfLieGroupComponents
        );

        // Calculate the sectional mass matrix in inertial basis
        auto rotation_0 = gen_alpha_solver::EulerParameterToRotationMatrix(
            Kokkos::subview(position_vector_qp, Kokkos::make_pair(3, 7))
        );
        auto rotation = gen_alpha_solver::EulerParameterToRotationMatrix(
            Kokkos::subview(gen_coords_qp, Kokkos::make_pair(3, 7))
        );
        SectionalMassMatrix(mass_matrix, rotation_0, rotation, sectional_mass_matrix);

        // Calculate the gyroscopic matrix in inertial basis
        auto gyroscopic_matrix =
            Kokkos::View<double[kNumberOfLieGroupComponents][kNumberOfLieGroupComponents]>(
                "gyroscopic_matrix"
            );
        NodalGyroscopicMatrix(velocity_qp, sectional_mass_matrix, gyroscopic_matrix);

        // Calculate the dynamic stiffness matrix in inertial basis
        auto dynamic_stiffness_matrix =
            Kokkos::View<double[kNumberOfLieGroupComponents][kNumberOfLieGroupComponents]>(
                "dynamic_stiffness_matrix"
            );
        NodalDynamicStiffnessMatrix(
            velocity_qp, acceleration_qp, sectional_mass_matrix, dynamic_stiffness_matrix
        );

        const auto q_weight = quadrature.GetQuadratureWeights()[k];
        for (size_t i = 0; i < n_nodes; ++i) {
            for (size_t j = 0; j < n_nodes; ++j) {
                const auto pair6 = Kokkos::make_pair(0, 6);
                const auto pair_i = Kokkos::make_pair(
                    i * kNumberOfLieGroupComponents, (i + 1) * kNumberOfLieGroupComponents
                );
                const auto pair_j = Kokkos::make_pair(
                    j * kNumberOfLieGroupComponents, (j + 1) * kNumberOfLieGroupComponents
                );
                const auto a = q_weight * shape_function[i] * shape_function[j] * jacobian;
                KokkosBlas::axpy(
                    a, Kokkos::subview(sectional_mass_matrix, pair6, pair6),
                    Kokkos::subview(element_mass_matrix, pair_i, pair_j)
                );
                KokkosBlas::axpy(
                    a, Kokkos::subview(gyroscopic_matrix, pair6, pair6),
                    Kokkos::subview(element_gyroscopic_matrix, pair_i, pair_j)
                );
                KokkosBlas::axpy(
                    a, Kokkos::subview(dynamic_stiffness_matrix, pair6, pair6),
                    Kokkos::subview(element_dynamic_stiffness_matrix, pair_i, pair_j)
                );
            }
        }
    }
}

void ElementalConstraintForcesResidual(
    const Kokkos::View<double*> gen_coords, Kokkos::View<double*> constraints_residual
>>>>>>> 45aab4db
) {
    Kokkos::deep_copy(constraints_residual, 0.);
    // For the GEBT proof of concept problem (i.e. the clamped beam), the dofs are enforced to be
    // zero at the left end of the beam, so the constraint residual is simply based on the
    // generalized coordinates at the first node
    Kokkos::parallel_for(
        1,
        KOKKOS_LAMBDA(std::size_t) {
            // Construct rotation vector from root node rotation quaternion
            auto rotation_vector = openturbine::gen_alpha_solver::rotation_vector_from_quaternion(
                openturbine::gen_alpha_solver::Quaternion(
                    gen_coords(0, 3), gen_coords(0, 4), gen_coords(0, 5), gen_coords(0, 6)
                )
            );
            // Set residual as translation and rotation of root node
<<<<<<< HEAD
            // TODO: update when position & rotation are prescribed
            constraints_residual(0) = gen_coords(0, 0);
            constraints_residual(1) = gen_coords(0, 1);
            constraints_residual(2) = gen_coords(0, 2);
=======
            // TODO: update when position & rotations are prescribed
            constraints_residual(0) = gen_coords(0);
            constraints_residual(1) = gen_coords(1);
            constraints_residual(2) = gen_coords(2);
>>>>>>> 45aab4db
            constraints_residual(3) = rotation_vector.GetXComponent();
            constraints_residual(4) = rotation_vector.GetYComponent();
            constraints_residual(5) = rotation_vector.GetZComponent();
        }
    );
}

<<<<<<< HEAD
void ConstraintsGradientMatrix(
    const Kokkos::View<double**> gen_coords, const Kokkos::View<double**> position_vector,
=======
void ElementalConstraintForcesGradientMatrix(
    const Kokkos::View<double*> gen_coords, const Kokkos::View<double*> position_vector,
>>>>>>> 45aab4db
    Kokkos::View<double**> constraints_gradient_matrix
) {
    auto translation_0 = Kokkos::subview(gen_coords, 0, Kokkos::make_pair(0, 3));
    auto rotation_0 = Kokkos::subview(gen_coords, 0, Kokkos::make_pair(3, 7));
    auto rotation_matrix_0 = gen_alpha_solver::EulerParameterToRotationMatrix(rotation_0);
    auto position_0 = Kokkos::subview(position_vector, 0, Kokkos::make_pair(0, 3));

    // position_cross_prod_matrix = ~{position_0} + ~{translation_0}
    auto position_0_cross_prod_matrix = gen_alpha_solver::create_cross_product_matrix(position_0);
    auto translation_0_cross_prod_matrix =
        gen_alpha_solver::create_cross_product_matrix(translation_0);
    auto position_cross_prod_matrix =
        Kokkos::View<double[kNumberOfVectorComponents][kNumberOfVectorComponents]>(
            "position_cross_prod_matrix"
        );

    Kokkos::deep_copy(position_cross_prod_matrix, position_0_cross_prod_matrix);
    KokkosBlas::axpy(1., translation_0_cross_prod_matrix, position_cross_prod_matrix);

    // Assemble the constraint gradient matrix i.e. B matrix for the beam element
    // [B]_6x(n+1) = [
    //     [B11]_3x3              0            0   ....  0
    //     [B21]_3x3          [B22]_3x3        0   ....  0
    // ]
    // where
    // [B11]_3x3 = [1]_3x3
    // [B21]_3x3 = -[rotation_matrix_0]_3x3
    // [B22]_3x3 = -[rotation_matrix_0]_3x3 * [position_cross_prod_matrix]_3x3
    // n = order of the element
    Kokkos::deep_copy(constraints_gradient_matrix, 0.);
    auto B11 = Kokkos::subview(
        constraints_gradient_matrix, Kokkos::make_pair(0, 3), Kokkos::make_pair(0, 3)
    );
    auto B21 = Kokkos::subview(
        constraints_gradient_matrix, Kokkos::make_pair(3, 6), Kokkos::make_pair(0, 3)
    );
    auto B22 = Kokkos::subview(
        constraints_gradient_matrix, Kokkos::make_pair(3, 6), Kokkos::make_pair(3, 6)
    );

    Kokkos::parallel_for(
        1,
        KOKKOS_LAMBDA(std::size_t) {
            B11(0, 0) = 1.;
            B11(1, 1) = 1.;
            B11(2, 2) = 1.;
        }
    );

    KokkosBlas::scal(B21, -1., rotation_matrix_0);
    KokkosBlas::gemm("N", "N", -1., rotation_matrix_0, position_cross_prod_matrix, 0., B22);
}

}  // namespace openturbine::gebt_poc<|MERGE_RESOLUTION|>--- conflicted
+++ resolved
@@ -9,7 +9,6 @@
 namespace openturbine::gebt_poc {
 
 void InterpolateNodalValues(
-<<<<<<< HEAD
     Kokkos::View<double**> nodal_values, std::vector<double> interpolation_function,
     Kokkos::View<double*> interpolated_values
 ) {
@@ -18,24 +17,12 @@
     for (std::size_t i = 0; i < n_nodes; ++i) {
         KokkosBlas::axpy(
             interpolation_function[i], Kokkos::subview(nodal_values, i, Kokkos::ALL),
-=======
-    Kokkos::View<double*> nodal_values, std::vector<double> interpolation_function,
-    Kokkos::View<double*> interpolated_values, const size_t n_components
-) {
-    Kokkos::deep_copy(interpolated_values, 0.);
-    const auto n_nodes = nodal_values.extent(0) / n_components;
-    for (std::size_t i = 0; i < n_nodes; ++i) {
-        auto index = i * n_components;
-        KokkosBlas::axpy(
-            interpolation_function[i],
-            Kokkos::subview(nodal_values, Kokkos::pair(index, index + n_components)),
->>>>>>> 45aab4db
             interpolated_values
         );
     }
 
     // Normalize the rotation quaternion if it is not already normalized
-    if (n_components != kNumberOfLieAlgebraComponents) {
+    if (interpolated_values.extent(0) != kNumberOfLieAlgebraComponents) {
         return;
     }
     auto q = Kokkos::subview(interpolated_values, Kokkos::pair(3, 7));
@@ -176,13 +163,8 @@
     );
 }
 
-<<<<<<< HEAD
-void CalculateStaticResidual(
+void ElementalStaticForcesResidual(
     const Kokkos::View<double**> position_vectors, const Kokkos::View<double**> gen_coords,
-=======
-void ElementalStaticForcesResidual(
-    const Kokkos::View<double*> position_vectors, const Kokkos::View<double*> gen_coords,
->>>>>>> 45aab4db
     const StiffnessMatrix& stiffness, const Quadrature& quadrature, Kokkos::View<double*> residual
 ) {
     const auto n_nodes = gen_coords.extent(0);
@@ -559,13 +541,8 @@
     CalculateQMatrix(N_tilde, C11, values, Q_matrix);
 }
 
-<<<<<<< HEAD
-void CalculateStaticIterationMatrix(
+void ElementalStaticStiffnessMatrix(
     const Kokkos::View<double**> position_vectors, const Kokkos::View<double**> gen_coords,
-=======
-void ElementalStaticStiffnessMatrix(
-    const Kokkos::View<double*> position_vectors, const Kokkos::View<double*> gen_coords,
->>>>>>> 45aab4db
     const StiffnessMatrix& stiffness, const Quadrature& quadrature,
     Kokkos::View<double**> stiffness_matrix
 ) {
@@ -676,11 +653,6 @@
     }
 }
 
-<<<<<<< HEAD
-void ConstraintsResidualVector(
-    const Kokkos::View<double**> gen_coords, const Kokkos::View<double**> position_vector,
-    Kokkos::View<double*> constraints_residual
-=======
 void NodalGyroscopicMatrix(
     Kokkos::View<double[kNumberOfLieGroupComponents]> velocity,
     const MassMatrix& sectional_mass_matrix,
@@ -920,8 +892,7 @@
 }
 
 void ElementalConstraintForcesResidual(
-    const Kokkos::View<double*> gen_coords, Kokkos::View<double*> constraints_residual
->>>>>>> 45aab4db
+    const Kokkos::View<double**> gen_coords, Kokkos::View<double**> constraints_residual
 ) {
     Kokkos::deep_copy(constraints_residual, 0.);
     // For the GEBT proof of concept problem (i.e. the clamped beam), the dofs are enforced to be
@@ -937,17 +908,10 @@
                 )
             );
             // Set residual as translation and rotation of root node
-<<<<<<< HEAD
             // TODO: update when position & rotation are prescribed
             constraints_residual(0) = gen_coords(0, 0);
             constraints_residual(1) = gen_coords(0, 1);
             constraints_residual(2) = gen_coords(0, 2);
-=======
-            // TODO: update when position & rotations are prescribed
-            constraints_residual(0) = gen_coords(0);
-            constraints_residual(1) = gen_coords(1);
-            constraints_residual(2) = gen_coords(2);
->>>>>>> 45aab4db
             constraints_residual(3) = rotation_vector.GetXComponent();
             constraints_residual(4) = rotation_vector.GetYComponent();
             constraints_residual(5) = rotation_vector.GetZComponent();
@@ -955,13 +919,8 @@
     );
 }
 
-<<<<<<< HEAD
-void ConstraintsGradientMatrix(
+void ElementalConstraintForcesGradientMatrix(
     const Kokkos::View<double**> gen_coords, const Kokkos::View<double**> position_vector,
-=======
-void ElementalConstraintForcesGradientMatrix(
-    const Kokkos::View<double*> gen_coords, const Kokkos::View<double*> position_vector,
->>>>>>> 45aab4db
     Kokkos::View<double**> constraints_gradient_matrix
 ) {
     auto translation_0 = Kokkos::subview(gen_coords, 0, Kokkos::make_pair(0, 3));
