#pragma once

#include "src/gebt_poc/element.h"
#include "src/gebt_poc/quadrature.h"
#include "src/gebt_poc/section.h"
#include "src/gebt_poc/state.h"
#include "src/utilities/log.h"

namespace openturbine::gebt_poc {

constexpr std::size_t kNumberOfLieAlgebraComponents = 7;
constexpr std::size_t kNumberOfLieGroupComponents = 6;
constexpr std::size_t kNumberOfVectorComponents = 3;

/// Calculates the interpolated values for a nodal quantity (e.g. displacement or position vector)
/// at a given quadrature point and normalizes the rotation quaternion
void InterpolateNodalValues(
<<<<<<< HEAD
    Kokkos::View<double**> nodal_values, std::vector<double> interpolation_function,
    Kokkos::View<double*> interpolated_values
=======
    Kokkos::View<double*> nodal_values, std::vector<double> interpolation_function,
    Kokkos::View<double*> interpolated_values,
    const size_t n_components = kNumberOfLieAlgebraComponents
>>>>>>> 45aab4db
);

/// Calculates the interpolated derivative values for a nodal quantity (e.g. displacement
/// or position vector) at a given quadrature point
void InterpolateNodalValueDerivatives(
    Kokkos::View<double**> nodal_values, std::vector<double> interpolation_function,
    const double jacobian, Kokkos::View<double*> interpolated_values
);

/// Calculates the curvature from generalized coordinates and their derivatives
void NodalCurvature(
    const Kokkos::View<double[kNumberOfLieAlgebraComponents]> gen_coords,
    const Kokkos::View<double[kNumberOfLieAlgebraComponents]> gen_coords_derivative,
    const Kokkos::View<double[kNumberOfVectorComponents]> curvature
);

/// Transforms the given 6 x 6 stiffness matrix in material basis -> inertial basis based on the
/// given rotation matrices
void SectionalStiffness(
    const StiffnessMatrix& stiffness,
    Kokkos::View<double[kNumberOfVectorComponents][kNumberOfVectorComponents]> rotation_0,
    Kokkos::View<double[kNumberOfVectorComponents][kNumberOfVectorComponents]> rotation,
    Kokkos::View<double[kNumberOfLieGroupComponents][kNumberOfLieGroupComponents]>
        sectional_stiffness
);

/// Calculates the elastic forces based on the sectional strain, derivative of the position
/// vector and the generalized coordinates, and the sectional stiffness matrix
void NodalElasticForces(
    const Kokkos::View<double[kNumberOfLieGroupComponents]> sectional_strain,
    Kokkos::View<double[kNumberOfVectorComponents][kNumberOfVectorComponents]> rotation,
    const Kokkos::View<double[kNumberOfLieAlgebraComponents]> pos_vector_derivatives,
    const Kokkos::View<double[kNumberOfLieAlgebraComponents]> gen_coords_derivatives,
    const Kokkos::View<double[kNumberOfLieGroupComponents][kNumberOfLieGroupComponents]>
        sectional_stiffness,
    Kokkos::View<double[kNumberOfLieGroupComponents]> elastic_forces_fc,
    Kokkos::View<double[kNumberOfLieGroupComponents]> elastic_forces_fd
);

/// Calculates the static residual vector for a beam element
<<<<<<< HEAD
void CalculateStaticResidual(
    const Kokkos::View<double**> position_vectors, const Kokkos::View<double**> gen_coords,
=======
void ElementalStaticForcesResidual(
    const Kokkos::View<double*> position_vectors, const Kokkos::View<double*> gen_coords,
>>>>>>> 45aab4db
    const StiffnessMatrix& stiffness, const Quadrature& quadrature, Kokkos::View<double*> residual
);

/// Transforms the provided 6 x 6 mass matrix in material/current configuration -> inertial basis
/// based on the given rotation matrices
void SectionalMassMatrix(
    const MassMatrix& mass_matrix,
    Kokkos::View<double[kNumberOfVectorComponents][kNumberOfVectorComponents]> rotation_0,
    Kokkos::View<double[kNumberOfVectorComponents][kNumberOfVectorComponents]> rotation,
    Kokkos::View<double[kNumberOfLieGroupComponents][kNumberOfLieGroupComponents]>
        sectional_mass_matrix
);

/// Calculates the inertial forces based on the sectional mass matrix, velocity, and acceleration
void NodalInertialForces(
    Kokkos::View<double[kNumberOfLieGroupComponents]> velocity,
    Kokkos::View<double[kNumberOfLieGroupComponents]> acceleration,
    const MassMatrix& sectional_mass_matrix,
    Kokkos::View<double[kNumberOfLieGroupComponents]> inertial_forces_fc
);

/// Calculates the dynamic residual vector for a beam element
void ElementalInertialForcesResidual(
    const Kokkos::View<double*> position_vectors, const Kokkos::View<double*> gen_coords,
    const Kokkos::View<double*> velocity, const Kokkos::View<double*> acceleration,
    const MassMatrix& mass_matrix, const Quadrature& quadrature, Kokkos::View<double*> residual
);

void NodalStaticStiffnessMatrixComponents(
    const Kokkos::View<double[kNumberOfLieGroupComponents]> elastic_force_fc,
    const Kokkos::View<double[kNumberOfLieAlgebraComponents]> pos_vector_derivatives,
    const Kokkos::View<double[kNumberOfLieAlgebraComponents]> gen_coords_derivatives,
    const Kokkos::View<double[kNumberOfLieGroupComponents][kNumberOfLieGroupComponents]>
        sectional_stiffness,
    Kokkos::View<double[kNumberOfLieGroupComponents][kNumberOfLieGroupComponents]> O_matrix,
    Kokkos::View<double[kNumberOfLieGroupComponents][kNumberOfLieGroupComponents]> P_matrix,
    Kokkos::View<double[kNumberOfLieGroupComponents][kNumberOfLieGroupComponents]> Q_matrix
);

<<<<<<< HEAD
/// Calculates the static iteration matrix for a beam element
void CalculateStaticIterationMatrix(
    const Kokkos::View<double**> position_vectors, const Kokkos::View<double**> gen_coords,
=======
/// Calculates the static stiffness matrix for a beam element
void ElementalStaticStiffnessMatrix(
    const Kokkos::View<double*> position_vectors, const Kokkos::View<double*> gen_coords,
>>>>>>> 45aab4db
    const StiffnessMatrix& stiffness, const Quadrature& quadrature,
    Kokkos::View<double**> stiffness_matrix
);

void NodalGyroscopicMatrix(
    Kokkos::View<double[kNumberOfLieGroupComponents]> velocity,
    const MassMatrix& sectional_mass_matrix,
    Kokkos::View<double[kNumberOfLieGroupComponents][kNumberOfLieGroupComponents]> gyroscopic_matrix
);

void NodalDynamicStiffnessMatrix(
    Kokkos::View<double[kNumberOfLieGroupComponents]> velocity,
    Kokkos::View<double[kNumberOfLieGroupComponents]> acceleration,
    const MassMatrix& sectional_mass_matrix,
    Kokkos::View<double[kNumberOfLieGroupComponents][kNumberOfLieGroupComponents]> stiffness_matrix
);

void ElementalInertialMatrices(
    const Kokkos::View<double*> position_vectors, const Kokkos::View<double*> gen_coords,
    const Kokkos::View<double*> velocity, const Kokkos::View<double*> acceleration,
    const MassMatrix& mass_matrix, const Quadrature& quadrature,
    Kokkos::View<double**> element_mass_matrix, Kokkos::View<double**> element_gyroscopic_matrix,
    Kokkos::View<double**> element_dynamic_stiffness_matrix
);

/// Calculates the constraint residual vector for a beam element
<<<<<<< HEAD
void ConstraintsResidualVector(
    const Kokkos::View<double**> gen_coords, const Kokkos::View<double**> position_vector,
    const Kokkos::View<double*> constraints_residual
);

/// Calculates the constraint gradient matrix for a beam element
void ConstraintsGradientMatrix(
    const Kokkos::View<double**> gen_coords, const Kokkos::View<double**> position_vector,
=======
void ElementalConstraintForcesResidual(
    const Kokkos::View<double*> gen_coords, const Kokkos::View<double*> constraints_residual
);

/// Calculates the constraint gradient matrix for a beam element
void ElementalConstraintForcesGradientMatrix(
    const Kokkos::View<double*> gen_coords, const Kokkos::View<double*> position_vector,
>>>>>>> 45aab4db
    Kokkos::View<double**> constraints_gradient_matrix
);

}  // namespace openturbine::gebt_poc<|MERGE_RESOLUTION|>--- conflicted
+++ resolved
@@ -15,14 +15,8 @@
 /// Calculates the interpolated values for a nodal quantity (e.g. displacement or position vector)
 /// at a given quadrature point and normalizes the rotation quaternion
 void InterpolateNodalValues(
-<<<<<<< HEAD
     Kokkos::View<double**> nodal_values, std::vector<double> interpolation_function,
-    Kokkos::View<double*> interpolated_values
-=======
-    Kokkos::View<double*> nodal_values, std::vector<double> interpolation_function,
-    Kokkos::View<double*> interpolated_values,
-    const size_t n_components = kNumberOfLieAlgebraComponents
->>>>>>> 45aab4db
+    Kokkos::View<double*> interpolated_value
 );
 
 /// Calculates the interpolated derivative values for a nodal quantity (e.g. displacement
@@ -63,14 +57,8 @@
 );
 
 /// Calculates the static residual vector for a beam element
-<<<<<<< HEAD
-void CalculateStaticResidual(
-    const Kokkos::View<double**> position_vectors, const Kokkos::View<double**> gen_coords,
-=======
 void ElementalStaticForcesResidual(
-    const Kokkos::View<double*> position_vectors, const Kokkos::View<double*> gen_coords,
->>>>>>> 45aab4db
-    const StiffnessMatrix& stiffness, const Quadrature& quadrature, Kokkos::View<double*> residual
+    const Kokkos::View<double**> position_vectors, const Kokkos::View<double**> gen_coords, const StiffnessMatrix& stiffness, const Quadrature& quadrature, Kokkos::View<double*> residual
 );
 
 /// Transforms the provided 6 x 6 mass matrix in material/current configuration -> inertial basis
@@ -109,15 +97,9 @@
     Kokkos::View<double[kNumberOfLieGroupComponents][kNumberOfLieGroupComponents]> Q_matrix
 );
 
-<<<<<<< HEAD
 /// Calculates the static iteration matrix for a beam element
-void CalculateStaticIterationMatrix(
+void ElementalStaticStiffnessMatrix(
     const Kokkos::View<double**> position_vectors, const Kokkos::View<double**> gen_coords,
-=======
-/// Calculates the static stiffness matrix for a beam element
-void ElementalStaticStiffnessMatrix(
-    const Kokkos::View<double*> position_vectors, const Kokkos::View<double*> gen_coords,
->>>>>>> 45aab4db
     const StiffnessMatrix& stiffness, const Quadrature& quadrature,
     Kokkos::View<double**> stiffness_matrix
 );
@@ -144,24 +126,13 @@
 );
 
 /// Calculates the constraint residual vector for a beam element
-<<<<<<< HEAD
-void ConstraintsResidualVector(
+void ElementalConstraintForcesResidual(
     const Kokkos::View<double**> gen_coords, const Kokkos::View<double**> position_vector,
-    const Kokkos::View<double*> constraints_residual
-);
-
-/// Calculates the constraint gradient matrix for a beam element
-void ConstraintsGradientMatrix(
-    const Kokkos::View<double**> gen_coords, const Kokkos::View<double**> position_vector,
-=======
-void ElementalConstraintForcesResidual(
-    const Kokkos::View<double*> gen_coords, const Kokkos::View<double*> constraints_residual
 );
 
 /// Calculates the constraint gradient matrix for a beam element
 void ElementalConstraintForcesGradientMatrix(
-    const Kokkos::View<double*> gen_coords, const Kokkos::View<double*> position_vector,
->>>>>>> 45aab4db
+    const Kokkos::View<double**> gen_coords, const Kokkos::View<double**> position_vector,
     Kokkos::View<double**> constraints_gradient_matrix
 );
 
