--- conflicted
+++ resolved
@@ -26,15 +26,10 @@
   PRIVATE
   KokkosKernels::kokkoskernels
   Amesos2::amesos2
-<<<<<<< HEAD
+  yaml-cpp
   GTest::gtest
   GTest::gtest_main
 )
-=======
-  yaml-cpp
-  GTest::gtest 
-  GTest::gtest_main)
->>>>>>> 7f2bcb77
 
 # Conditional linking for VTK if enabled
 if (OTURB_ENABLE_VTK)
