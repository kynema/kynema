# Test ROSCO controller
<<<<<<< HEAD
if (OpenTurbine_BUILD_ROSCO_CONTROLLER AND 
=======
if (OpenTurbine_BUILD_ROSCO_CONTROLLER AND
>>>>>>> 54ce3c72
    (NOT OpenTurbine_ENABLE_SANITIZER_LEAK))
    target_sources(
        openturbine_unit_tests
        PRIVATE
        test_rosco_controller.cpp
    )
endif()

<<<<<<< HEAD

# Full IEA15 Rotor with Aero and Controller
if (OpenTurbine_BUILD_ROSCO_CONTROLLER AND OpenTurbine_BUILD_OPENFAST_ADI AND 
=======
# Test AeroDyn Inflow
if (OpenTurbine_BUILD_OPENFAST_ADI AND
>>>>>>> 54ce3c72
    (NOT OpenTurbine_ENABLE_SANITIZER_LEAK))
    target_sources(
        openturbine_unit_tests
        PRIVATE
<<<<<<< HEAD
        test_rotor_aero_controller.cpp
    )
    add_custom_target(unit_test_input_files ALL)
    add_custom_command(
        TARGET unit_test_input_files
        COMMAND ${CMAKE_COMMAND} -E copy
                ${CMAKE_CURRENT_SOURCE_DIR}/Cp_Ct_Cq.IEA15MW.txt
                ${CMAKE_CURRENT_SOURCE_DIR}/IEA-15-240-RWT_AeroDyn15_blade.dat
                ${CMAKE_CURRENT_SOURCE_DIR}/IEA-15-240-RWT_InflowFile.dat
                ${CMAKE_CURRENT_SOURCE_DIR}/IEA-15-240-RWT_AeroDyn15.dat
                ${CMAKE_CURRENT_SOURCE_DIR}/IEA-15-240-RWT_DISCON.IN
                ${CMAKE_BINARY_DIR}/tests/unit_tests
        COMMAND ${CMAKE_COMMAND} -E copy_directory
                ${CMAKE_CURRENT_SOURCE_DIR}/Airfoils
                ${CMAKE_BINARY_DIR}/tests/unit_tests/Airfoils)
endif()

=======
        test_aerodyn_inflow.cpp
    )
endif()
>>>>>>> 54ce3c72
<|MERGE_RESOLUTION|>--- conflicted
+++ resolved
@@ -1,9 +1,5 @@
 # Test ROSCO controller
-<<<<<<< HEAD
-if (OpenTurbine_BUILD_ROSCO_CONTROLLER AND 
-=======
 if (OpenTurbine_BUILD_ROSCO_CONTROLLER AND
->>>>>>> 54ce3c72
     (NOT OpenTurbine_ENABLE_SANITIZER_LEAK))
     target_sources(
         openturbine_unit_tests
@@ -12,38 +8,12 @@
     )
 endif()
 
-<<<<<<< HEAD
-
-# Full IEA15 Rotor with Aero and Controller
-if (OpenTurbine_BUILD_ROSCO_CONTROLLER AND OpenTurbine_BUILD_OPENFAST_ADI AND 
-=======
 # Test AeroDyn Inflow
 if (OpenTurbine_BUILD_OPENFAST_ADI AND
->>>>>>> 54ce3c72
     (NOT OpenTurbine_ENABLE_SANITIZER_LEAK))
     target_sources(
         openturbine_unit_tests
         PRIVATE
-<<<<<<< HEAD
-        test_rotor_aero_controller.cpp
-    )
-    add_custom_target(unit_test_input_files ALL)
-    add_custom_command(
-        TARGET unit_test_input_files
-        COMMAND ${CMAKE_COMMAND} -E copy
-                ${CMAKE_CURRENT_SOURCE_DIR}/Cp_Ct_Cq.IEA15MW.txt
-                ${CMAKE_CURRENT_SOURCE_DIR}/IEA-15-240-RWT_AeroDyn15_blade.dat
-                ${CMAKE_CURRENT_SOURCE_DIR}/IEA-15-240-RWT_InflowFile.dat
-                ${CMAKE_CURRENT_SOURCE_DIR}/IEA-15-240-RWT_AeroDyn15.dat
-                ${CMAKE_CURRENT_SOURCE_DIR}/IEA-15-240-RWT_DISCON.IN
-                ${CMAKE_BINARY_DIR}/tests/unit_tests
-        COMMAND ${CMAKE_COMMAND} -E copy_directory
-                ${CMAKE_CURRENT_SOURCE_DIR}/Airfoils
-                ${CMAKE_BINARY_DIR}/tests/unit_tests/Airfoils)
-endif()
-
-=======
         test_aerodyn_inflow.cpp
     )
-endif()
->>>>>>> 54ce3c72
+endif()