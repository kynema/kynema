--- conflicted
+++ resolved
@@ -9,11 +9,8 @@
     test_rotor.cpp
     test_math.cpp
     test_utilities.cpp
-<<<<<<< HEAD
     test_controller.cpp
-=======
     system/test_integrate_matrix.cpp
->>>>>>> c6717058
 )
 
 if(OTURB_ENABLE_VTK)
