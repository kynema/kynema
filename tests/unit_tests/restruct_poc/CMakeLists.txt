--- conflicted
+++ resolved
@@ -9,14 +9,11 @@
     test_rotor.cpp
     test_math.cpp
     test_utilities.cpp
-<<<<<<< HEAD
     test_controller.cpp
-=======
     solver/test_compute_number_of_non_zeros.cpp
     solver/test_copy_into_sparse_matrix.cpp
     solver/test_populate_sparse_indices.cpp
     solver/test_populate_sparse_row_ptrs.cpp
->>>>>>> 485d273b
     system/test_integrate_matrix.cpp
     system/test_integrate_elastic_stiffness_matrix.cpp
     system/test_integrate_residual_vector.cpp
