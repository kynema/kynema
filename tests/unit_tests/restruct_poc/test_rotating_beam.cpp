--- conflicted
+++ resolved
@@ -254,17 +254,6 @@
     for (auto i = 0u; i < m; ++i) {
         EXPECT_NEAR(Phi[i], Phi[i + m], 1.e-10);
     }
-<<<<<<< HEAD
-
-    // Check that B matrix is the same for both beams
-    auto B = kokkos_view_2D_to_vector(solver.constraints.B);
-    for (auto i = 0u; i < m; ++i) {
-        for (auto j = 0u; j < n; ++j) {
-            EXPECT_NEAR(B[i][j], B[i + m][j + n], 1.e-10);
-        }
-    }
-=======
->>>>>>> 9e392742
 }
 
 TEST(RotatingBeamTest, ThreeBladeRotor) {
@@ -424,13 +413,9 @@
     for (int i = 0; i < 10; ++i) {
         // Set constraint displacement
         const auto q = RotationVectorToQuaternion({0., 0., omega * step_size * (i + 1)});
-<<<<<<< HEAD
         solver.constraints.UpdateDisplacement(
-            static_cast<size_t>(hub_bc.ID), {0., 0., 0., q[0], q[1], q[2], q[3]}
+            static_cast<size_t>(hub_bc->ID), {0., 0., 0., q[0], q[1], q[2], q[3]}
         );
-=======
-        solver.constraints.UpdateDisplacement(hub_bc->ID, {0., 0., 0., q[0], q[1], q[2], q[3]});
->>>>>>> 9e392742
         const auto converged = Step(solver, beams);
         EXPECT_EQ(converged, true);
     }
