#include <fstream>
#include <initializer_list>
#include <iostream>

#include <gtest/gtest.h>

#include "test_utilities.hpp"

#ifdef OTURB_ENABLE_VTK
#include "vtkout.hpp"
#endif

#include "src/restruct_poc/beams/beam_element.hpp"
#include "src/restruct_poc/beams/beam_node.hpp"
#include "src/restruct_poc/beams/beam_section.hpp"
#include "src/restruct_poc/beams/beams.hpp"
#include "src/restruct_poc/beams/beams_input.hpp"
#include "src/restruct_poc/beams/create_beams.hpp"
#include "src/restruct_poc/model/model.hpp"
#include "src/restruct_poc/solver/solver.hpp"
#include "src/restruct_poc/solver/step.hpp"
#include "src/restruct_poc/types.hpp"

using Array_7 = std::array<double, 7>;

namespace openturbine::tests {

template <typename T>
void WriteMatrixToFile(const std::vector<std::vector<T>>& data, const std::string& filename) {
    std::ofstream file(filename);
    if (!file.is_open()) {
        std::cerr << "Unable to open file: " << filename << std::endl;
        return;
    }
    for (const auto& innerVector : data) {
        for (const auto& element : innerVector) {
            file << element << ",";
        }
        file << std::endl;
    }
    file.close();
}

// Mass matrix for uniform composite beam section
constexpr auto mass_matrix = std::array{
    std::array{8.538e-2, 0., 0., 0., 0., 0.},   std::array{0., 8.538e-2, 0., 0., 0., 0.},
    std::array{0., 0., 8.538e-2, 0., 0., 0.},   std::array{0., 0., 0., 1.4433e-2, 0., 0.},
    std::array{0., 0., 0., 0., 0.40972e-2, 0.}, std::array{0., 0., 0., 0., 0., 1.0336e-2},
};

// Stiffness matrix for uniform composite beam section
constexpr auto stiffness_matrix = std::array{
    std::array{1368.17e3, 0., 0., 0., 0., 0.},
    std::array{0., 88.56e3, 0., 0., 0., 0.},
    std::array{0., 0., 38.78e3, 0., 0., 0.},
    std::array{0., 0., 0., 16.9600e3, 17.6100e3, -0.3510e3},
    std::array{0., 0., 0., 17.6100e3, 59.1200e3, -0.3700e3},
    std::array{0., 0., 0., -0.3510e3, -0.3700e3, 141.470e3},
};

// Node locations (GLL quadrature)
const auto node_s = std::vector{
    0., 0.11747233803526763, 0.35738424175967748, 0.64261575824032247, 0.88252766196473242, 1.};

// Element quadrature
const auto quadrature = BeamQuadrature{
    {-0.9491079123427585, 0.1294849661688697},  {-0.7415311855993943, 0.27970539148927664},
    {-0.40584515137739696, 0.3818300505051189}, {6.123233995736766e-17, 0.4179591836734694},
    {0.4058451513773971, 0.3818300505051189},   {0.7415311855993945, 0.27970539148927664},
    {0.9491079123427585, 0.1294849661688697},
};

const auto sections = std::vector{
    BeamSection(0., mass_matrix, stiffness_matrix),
    BeamSection(1., mass_matrix, stiffness_matrix),
};

TEST(RotatingBeamTest, StepConvergence) {
    auto model = Model();

    // Gravity vector
    constexpr auto gravity = std::array{0., 0., 0.};

    // Build vector of nodes (straight along x axis, no rotation)
    // Calculate displacement, velocity, acceleration assuming a
    // 0.1 rad/s angular velocity around the z axis
    const double omega = 0.1;
    std::vector<BeamNode> nodes;
    std::transform(std::cbegin(node_s), std::cend(node_s), std::back_inserter(nodes), [&](auto s) {
        const auto x = 10 * s + 2.;
        return BeamNode(
            s, model.AddNode(
                   {x, 0., 0., 1., 0., 0., 0.},        // Position
                   {0., 0., 0., 1., 0., 0., 0.},       // Displacement
                   {0., x * omega, 0., 0., 0., omega}  // Velocity
               )
        );
<<<<<<< HEAD
    });
=======
        nodes.push_back(BeamNode(s, *node));
    }
>>>>>>> fc204517

    // Define beam initialization
    const auto beams_input = BeamsInput(
        {
            BeamElement(nodes, sections, quadrature),
        },
        gravity
    );

    // Initialize beams from element inputs
    auto beams = CreateBeams(beams_input);

    // Constraint inputs
    model.AddPrescribedBC(model.GetNode(0));

    // Solution parameters
    const bool is_dynamic_solve(true);
    const int max_iter(5);
    const double step_size(0.01);  // seconds
    const double rho_inf(0.9);

    // Create solver
<<<<<<< HEAD
    auto solver = Solver(
        is_dynamic_solve, max_iter, step_size, rho_inf, model.nodes, model.constraints, beams
=======
    Solver solver(
        is_dynamic_solve, max_iter, step_size, rho_inf, model.GetNodes(), model.GetConstraints(),
        beams
>>>>>>> fc204517
    );

    // Perform 10 time steps and check for convergence within max_iter iterations
    for (int i = 0; i < 10; ++i) {
        // Set constraint displacement
        const auto q = RotationVectorToQuaternion({0., 0., omega * step_size * (i + 1)});
        solver.constraints.UpdateDisplacement(0, {0., 0., 0., q[0], q[1], q[2], q[3]});
        const auto converged = Step(solver, beams);
        EXPECT_EQ(converged, true);
    }

    expect_kokkos_view_2D_equal(
        solver.state.q,
        {
            {-0.000099661884299369481, 0.019999672917628962, -3.6608854058480302E-25,
             0.99998750002604175, -1.5971376141505654E-26, 3.1592454262792375E-25,
             0.004999979166692714},
            {-0.00015838391157346692, 0.031746709275713193, -2.8155520815870626E-13,
             0.99998750002143066, 2.7244338869052949E-12, 1.989181042516661E-12,
             0.0049999800888738608},
            {-0.00027859681974392133, 0.055737500699772298, 2.815269319303426E-12,
             0.9999875000205457, 7.3510877107173739E-12, 1.0550370096863904E-12,
             0.0049999802658924715},
            {-0.00042131446700509681, 0.08426017738413949, 8.2854411551089936E-12,
             0.99998750002161218, 3.7252296525466957E-11, -5.26890056047209E-14,
             0.0049999800525935617},
            {-0.00054093210652801399, 0.10825097509997549, -9.3934322245617647E-12,
             0.99998750002142056, 4.0321076018153484E-11, 5.2579938812420674E-12,
             0.0049999800909203019},
            {-0.00059944528351138049, 0.11999801747595988, -2.6207280972097857E-11,
             0.99998750002237801, 3.4435006114567926E-11, 6.4250095159262128E-12,
             0.0049999798994432168},
        }
    );
}

inline auto CreateTwoBeamSolverWithSameBeamsAndStep() {
    // Create model for managing nodes and constraints
    auto model = Model();

    // Gravity vector
    constexpr auto gravity = std::array{0., 0., 0.};

    // Rotor angular velocity in rad/s
    constexpr auto omega = std::array{0., 0., 1.};

    // Build vector of nodes (straight along x axis, no rotation)
    // Calculate displacement, velocity, acceleration assuming a
    // 0.1 rad/s angular velocity around the z axis
    constexpr auto num_blades = 2U;
    constexpr auto blade_list = std::array<int, num_blades>{};
    std::vector<BeamElement> blade_elems;

    // Loop through blades
<<<<<<< HEAD
    std::transform(
        std::cbegin(blade_list), std::cend(blade_list), std::back_inserter(blade_elems),
        [&](size_t) {
            // Define root rotation
            constexpr auto q_root = std::array{1., 0., 0., 0.};

            // Declare list of element nodes
            std::vector<BeamNode> beam_nodes;
            std::transform(
                std::cbegin(node_s), std::cend(node_s), std::back_inserter(beam_nodes),
                [&](auto s) {
                    const auto pos = RotateVectorByQuaternion(q_root, {10. * s + 2., 0., 0.});
                    const auto v = CrossProduct(omega, pos);
                    return BeamNode(
                        s, model.AddNode(
                               {pos[0], pos[1], pos[2], q_root[0], q_root[1], q_root[2],
                                q_root[3]},                                      // position
                               {0., 0., 0., 1., 0., 0., 0.},                     // displacement
                               {v[0], v[1], v[2], omega[0], omega[1], omega[2]}  // velocity
                           )
                    );
                }
            );
            // Set constraint nodes
            model.AddPrescribedBC(beam_nodes[0].node);

            return BeamElement(beam_nodes, sections, quadrature);
=======
    for (int i = 0; i < num_blades; ++i) {
        // Define root rotation
        const auto q_root = std::array<double, 4>{1., 0., 0., 0.};

        // Declare list of element nodes
        std::vector<BeamNode> beam_nodes;

        // Loop through nodes
        for (const double s : node_s) {
            const auto pos = RotateVectorByQuaternion(q_root, {10. * s + 2., 0., 0.});
            auto v = CrossProduct(omega, pos);
            beam_nodes.push_back(BeamNode(
                s, *model.AddNode(
                       {pos[0], pos[1], pos[2], q_root[0], q_root[1], q_root[2],
                        q_root[3]},                                      // position
                       {0., 0., 0., 1., 0., 0., 0.},                     // displacement
                       {v[0], v[1], v[2], omega[0], omega[1], omega[2]}  // velocity
                   )
            ));
>>>>>>> fc204517
        }
    );

    // Define beam initialization
    const auto beams_input = BeamsInput(blade_elems, gravity);

    // Initialize beams from element inputs
    auto beams = CreateBeams(beams_input);

    // Solution parameters
    const bool is_dynamic_solve(true);
    const int max_iter(1);
    const double step_size(0.01);  // seconds
    const double rho_inf(0.9);

    // Create solver with initial node state
<<<<<<< HEAD
    auto solver = Solver(
        is_dynamic_solve, max_iter, step_size, rho_inf, model.nodes, model.constraints, beams
=======
    Solver solver(
        is_dynamic_solve, max_iter, step_size, rho_inf, model.GetNodes(), model.GetConstraints(),
        beams
>>>>>>> fc204517
    );

    // Calculate hub rotation for this time step
    const auto q_hub =
        RotationVectorToQuaternion({step_size * omega[0], step_size * omega[1], step_size * omega[2]}
        );

    // Define hub translation/rotation displacement
    const auto u_hub = std::array{0., 0., 0., q_hub[0], q_hub[1], q_hub[2], q_hub[3]};

    // Update constraint displacements
    for (auto j = 0U; j < solver.constraints.num; ++j) {
        solver.constraints.UpdateDisplacement(j, u_hub);
    }

    // Take step, don't check for convergence, the following tests check that
    // all the elements were assembled properly
    Step(solver, beams);

    return solver;
}

TEST(RotatingBeamTest, TwoBeam) {
    auto solver = CreateTwoBeamSolverWithSameBeamsAndStep();

    auto n = solver.num_system_dofs / 2;
    auto m = solver.constraints.num_dofs / 2;

    // Check that R vector is the same for both beams
    auto R = kokkos_view_1D_to_vector(solver.R);
    for (auto i = 0U; i < n; ++i) {
        EXPECT_NEAR(R[i], R[n + i], 1.e-10);
    }

    // Check that Phi vector is the same for both beams
    auto Phi = kokkos_view_1D_to_vector(solver.constraints.Phi);
    for (auto i = 0U; i < m; ++i) {
        EXPECT_NEAR(Phi[i], Phi[i + m], 1.e-10);
    }
<<<<<<< HEAD

    // Check that B matrix is the same for both beams
    auto B = kokkos_view_2D_to_vector(solver.constraints.B);
    for (auto i = 0U; i < m; ++i) {
        for (auto j = 0U; j < n; ++j) {
            EXPECT_NEAR(B[i][j], B[i + m][j + n], 1.e-10);
        }
    }
=======
>>>>>>> fc204517
}

TEST(RotatingBeamTest, ThreeBladeRotor) {
    auto model = Model();

    // Gravity vector
    constexpr auto gravity = std::array{0., 0., 9.81};

    // Rotor angular velocity in rad/s
    const auto omega = std::array{0., 0., 1.};

    // Build vector of nodes (straight along x axis, no rotation)
    // Calculate displacement, velocity, acceleration assuming a
    // 1 rad/s angular velocity around the z axis
    constexpr auto num_blades = 3U;
    auto blade_list = std::array<int, num_blades>{};
    std::iota(std::begin(blade_list), std::end(blade_list), 0);

<<<<<<< HEAD
    std::vector<BeamElement> blade_elems;
    std::transform(
        std::cbegin(blade_list), std::cend(blade_list), std::back_inserter(blade_elems),
        [&](auto i) {
            // Define root rotation
            const auto q_root = RotationVectorToQuaternion({0., 0., 2. * M_PI * i / num_blades});

            // Declare list of element nodes
            std::vector<BeamNode> beam_nodes;
            std::transform(
                std::cbegin(node_s), std::cend(node_s), std::back_inserter(beam_nodes),
                [&](auto s) {
                    const auto pos = RotateVectorByQuaternion(q_root, {10. * s + 2., 0., 0.});
                    auto v = CrossProduct(omega, pos);
                    return BeamNode(
                        s, model.AddNode(
                               {pos[0], pos[1], pos[2], q_root[0], q_root[1], q_root[2],
                                q_root[3]},                                      // position
                               {0., 0., 0., 1., 0., 0., 0.},                     // displacement
                               {v[0], v[1], v[2], omega[0], omega[1], omega[2]}  // velocity
                           )
                    );
                }
            );

            // Set constraint nodes
            model.AddPrescribedBC(beam_nodes[0].node);

            return BeamElement(beam_nodes, sections, quadrature);
=======
    // Loop through blades
    for (int i = 0; i < num_blades; ++i) {
        // Define root rotation
        const auto q_root = RotationVectorToQuaternion({0., 0., 2. * M_PI * i / num_blades});

        // Declare list of element nodes
        std::vector<BeamNode> beam_nodes;

        // Loop through nodes
        for (const double s : node_s) {
            const auto pos = RotateVectorByQuaternion(q_root, {10. * s + 2., 0., 0.});
            auto v = CrossProduct(omega, pos);
            beam_nodes.push_back(BeamNode(
                s, *model.AddNode(
                       {pos[0], pos[1], pos[2], q_root[0], q_root[1], q_root[2],
                        q_root[3]},                                      // position
                       {0., 0., 0., 1., 0., 0., 0.},                     // displacement
                       {v[0], v[1], v[2], omega[0], omega[1], omega[2]}  // velocity
                   )
            ));
>>>>>>> fc204517
        }
    );

    // Define beam initialization
    const auto beams_input = BeamsInput(blade_elems, gravity);

    // Initialize beams from element inputs
    auto beams = CreateBeams(beams_input);

    // Solution parameters
    const bool is_dynamic_solve(true);
    const int max_iter(4);
    const double step_size(0.01);  // seconds
    const double rho_inf(0.9);
    const double t_end(0.1);
    const auto num_steps = static_cast<size_t>(std::floor(t_end / step_size + 1.0));

    // Create solver with initial node state
    auto nodes_vector = std::vector<Node>{};
    for (const auto& node : model.GetNodes()) {
        nodes_vector.push_back(*node);
    }

    auto constraints_vector = std::vector<Constraint>{};
    for (const auto& constraint : model.GetConstraints()) {
        constraints_vector.push_back(*constraint);
    }

    Solver solver(
        is_dynamic_solve, max_iter, step_size, rho_inf, model.GetNodes(), model.GetConstraints(),
        beams
    );

    // Perform time steps and check for convergence within max_iter iterations
    for (auto i = 0U; i < num_steps; ++i) {
        // Calculate hub rotation for this time step
        const auto q_hub = RotationVectorToQuaternion(
            {step_size * (i + 1) * omega[0], step_size * (i + 1) * omega[1],
             step_size * (i + 1) * omega[2]}
        );

        // Define hub translation/rotation displacement
        const auto u_hub = std::array{0., 0., 0., q_hub[0], q_hub[1], q_hub[2], q_hub[3]};

        // Update constraint displacements
        for (auto j = 0U; j < solver.constraints.num; ++j) {
            solver.constraints.UpdateDisplacement(j, u_hub);
        }

        // Take step
        auto converged = Step(solver, beams);

        // Verify that step converged
        EXPECT_EQ(converged, true);
    }
}

TEST(RotatingBeamTest, MasslessConstraints) {
    auto model = Model();

    // Gravity vector
    constexpr auto gravity = std::array{0., 0., 0.};

    // Build vector of nodes (straight along x axis, no rotation)
    // Calculate displacement, velocity, acceleration assuming a
    // 0.1 rad/s angular velocity around the z axis
    const double omega = 0.1;
    std::vector<BeamNode> beam_nodes;
<<<<<<< HEAD
    std::transform(
        std::cbegin(node_s), std::cend(node_s), std::back_inserter(beam_nodes),
        [&](auto s) {
            auto x = 10 * s + 2.;
            return BeamNode(
                s, model.AddNode(
                       {x, 0., 0., 1., 0., 0., 0.},        // position
                       {0., 0., 0., 1., 0., 0., 0.},       // displacement
                       {0., x * omega, 0., 0., 0., omega}  // velocity
                   )
            );
        }
    );
=======
    for (const double s : node_s) {
        auto x = 10 * s + 2.;
        beam_nodes.push_back(BeamNode(
            s, *model.AddNode(
                   {x, 0., 0., 1., 0., 0., 0.},        // position
                   {0., 0., 0., 1., 0., 0., 0.},       // displacement
                   {0., x * omega, 0., 0., 0., omega}  // velocity
               )
        ));
    }
>>>>>>> fc204517

    // Define beam initialization
    const auto beams_input = BeamsInput({BeamElement(beam_nodes, sections, quadrature)}, gravity);

    // Initialize beams from element inputs
    auto beams = CreateBeams(beams_input);

    // Add hub node and associated constraints
    auto hub_node = model.AddNode({0., 0., 0., 1., 0., 0., 0.});
    model.AddRigidConstraint(*hub_node, model.GetNode(0));
    auto hub_bc = model.AddPrescribedBC(*hub_node);

    // Solution parameters
    const bool is_dynamic_solve(true);
    const int max_iter(5);
    const double step_size(0.01);  // seconds
    const double rho_inf(0.9);

    // Create solver
    auto nodes_vector = std::vector<Node>{};
    for (const auto& node : model.GetNodes()) {
        nodes_vector.push_back(*node);
    }

    auto constraints_vector = std::vector<Constraint>{};
    for (const auto& constraint : model.GetConstraints()) {
        constraints_vector.push_back(*constraint);
    }

    Solver solver(
        is_dynamic_solve, max_iter, step_size, rho_inf, model.GetNodes(), model.GetConstraints(),
        beams
    );

    // Perform 10 time steps and check for convergence within max_iter iterations
    for (int i = 0; i < 10; ++i) {
        // Set constraint displacement
        const auto q = RotationVectorToQuaternion({0., 0., omega * step_size * (i + 1)});
        solver.constraints.UpdateDisplacement(
            static_cast<size_t>(hub_bc->ID), {0., 0., 0., q[0], q[1], q[2], q[3]}
        );
        const auto converged = Step(solver, beams);
        EXPECT_EQ(converged, true);
    }

    expect_kokkos_view_2D_equal(
        solver.state.q,
        {{-0.000099661884299369481, 0.019999672917628962, -3.6608854058480302E-25,
          0.99998750002604175, -1.5971376141505654E-26, 3.1592454262792375E-25,
          0.004999979166692714},
         {-0.00015838391157346692, 0.031746709275713193, -2.8155520815870626E-13,
          0.99998750002143066, 2.7244338869052949E-12, 1.989181042516661E-12, 0.0049999800888738608},
         {-0.00027859681974392133, 0.055737500699772298, 2.815269319303426E-12, 0.9999875000205457,
          7.3510877107173739E-12, 1.0550370096863904E-12, 0.0049999802658924715},
         {-0.00042131446700509681, 0.08426017738413949, 8.2854411551089936E-12, 0.99998750002161218,
          3.7252296525466957E-11, -5.26890056047209E-14, 0.0049999800525935617},
         {-0.00054093210652801399, 0.10825097509997549, -9.3934322245617647E-12, 0.99998750002142056,
          4.0321076018153484E-11, 5.2579938812420674E-12, 0.0049999800909203019},
         {-0.00059944528351138049, 0.11999801747595988, -2.6207280972097857E-11, 0.99998750002237801,
          3.4435006114567926E-11, 6.4250095159262128E-12, 0.0049999798994432168},
         {0., 0., 0., 0.99998750002604219, 2.2269013449027429E-29, 1.884955233551297E-29,
          0.0049999791666927107}}
    );
}

TEST(RotatingBeamTest, RotationControlConstraint) {
    auto model = Model();

    // Gravity vector
    constexpr auto gravity = std::array{0., 0., 0.};

    // Build vector of nodes (straight along x axis, no rotation)
    std::vector<BeamNode> beam_nodes;
<<<<<<< HEAD
    std::transform(
        std::cbegin(node_s), std::cend(node_s), std::back_inserter(beam_nodes),
        [&](auto s) {
            return BeamNode(s, model.AddNode({10 * s + 2., 0., 0., 1., 0., 0., 0.}));
        }
    );
=======
    for (const double s : node_s) {
        beam_nodes.push_back(BeamNode(s, *model.AddNode({10 * s + 2., 0., 0., 1., 0., 0., 0.})));
    }
>>>>>>> fc204517

    // Define beam initialization
    const auto beams_input = BeamsInput({BeamElement(beam_nodes, sections, quadrature)}, gravity);

    // Initialize beams from element inputs
    auto beams = CreateBeams(beams_input);

    // Add hub node and associated constraints
    auto pitch = 0.;
    auto hub_node = model.AddNode({0., 0., 0., 1., 0., 0., 0.});
    model.AddRotationControl(*hub_node, beam_nodes[0].node, {1., 0., 0.}, &pitch);
    model.AddFixedBC(*hub_node);

    // Solution parameters
    const bool is_dynamic_solve(true);
    const int max_iter(5);
    const double step_size(0.01);  // seconds
    const double rho_inf(0.9);

    // Create solver
<<<<<<< HEAD
    auto solver = Solver(
        is_dynamic_solve, max_iter, step_size, rho_inf, model.nodes, model.constraints, beams
=======
    auto nodes_vector = std::vector<Node>{};
    for (const auto& node : model.GetNodes()) {
        nodes_vector.push_back(*node);
    }

    auto constraints_vector = std::vector<Constraint>{};
    for (const auto& constraint : model.GetConstraints()) {
        constraints_vector.push_back(*constraint);
    }

    Solver solver(
        is_dynamic_solve, max_iter, step_size, rho_inf, model.GetNodes(), model.GetConstraints(),
        beams
>>>>>>> fc204517
    );

    // Perform 10 time steps and check for convergence within max_iter iterations
    for (auto i = 0; i < 10; ++i) {
        const auto t = step_size * static_cast<double>(i + 1);
        // Set pitch
        pitch = t * M_PI / 2.;
        const auto converged = Step(solver, beams);
        EXPECT_EQ(converged, true);
    }

    // Check that remaining displacements are as expected
    expect_kokkos_view_2D_equal(
        solver.state.q,
        {{-5.7690945215728628E-18, 2.0652319043893875E-18, -2.4953577261422928E-20,
          0.99691733356165013, 0.078459097906677058, 5.0946025505270351E-19, 3.3980589449407732E-19},
         {-2.9904494403209058E-7, 0.00014453413260242541, -0.00075720167307353353,
          0.99700858667767766, 0.077290133367305239, 0.00033527696532594382,
          0.000031054788779458509},
         {-0.000001465015511032517, 0.00057112956926573543, -0.0031674836974124104,
          0.99711128371780355, 0.075953862519306012, 0.00031282312872539991,
          0.000028155321221201416},
         {-0.0000020860700662326159, 0.00062108133928823466, -0.0035095491673744371,
          0.99720257290191016, 0.074745725742637242, -0.00032312502616037265,
          -0.000025908193827167231},
         {-0.0000043494810453724702, 0.00012641646939721653, -0.00026687208011275229,
          0.99728073405283557, 0.073693469884480778, -0.00063846060120356163,
          -0.000048492096870836455},
         {-0.0000058187577280119813, -0.00014174393267219577, 0.0015608892113182621,
          0.9972883429355086, 0.073590276246437658, -0.00065565396382017294,
          -0.000049038763777556399},
         {0, 0, 0, 1, 0, 0, 0}}
    );
}

TEST(RotatingBeamTest, CylindricalConstraint) {
    auto model = Model();

    // Gravity vector
    constexpr auto gravity = std::array{0., 0., 0.};

    // Build vector of nodes (straight along x axis, no rotation)
    // Calculate displacement, velocity, acceleration assuming a
    // 0.1 rad/s angular velocity around the z axis
    const double omega = 0.1;
    std::vector<BeamNode> beam_nodes;
<<<<<<< HEAD
    std::transform(
        std::cbegin(node_s), std::cend(node_s), std::back_inserter(beam_nodes),
        [&](auto s) {
            const auto x = 10 * s + 2.;
            return BeamNode(
                s, model.AddNode(
                       {x, 0., 0., 1., 0., 0., 0.},        // position
                       {0., 0., 0., 1., 0., 0., 0.},       // displacement
                       {0., x * omega, 0., 0., 0., omega}  // velocity
                   )
            );
        }
    );
=======
    for (const double s : node_s) {
        auto x = 10 * s + 2.;
        beam_nodes.push_back(BeamNode(
            s, *model.AddNode(
                   {x, 0., 0., 1., 0., 0., 0.},        // position
                   {0., 0., 0., 1., 0., 0., 0.},       // displacement
                   {0., x * omega, 0., 0., 0., omega}  // velocity
               )
        ));
    }
>>>>>>> fc204517

    // Define beam initialization
    const auto beams_input = BeamsInput({BeamElement(beam_nodes, sections, quadrature)}, gravity);

    // Initialize beams from element inputs
    auto beams = CreateBeams(beams_input);

    // Add hub node and ground node
    auto hub_node = model.AddNode({0., 0., 0., 1., 0., 0., 0.});
    auto ground_node = model.AddNode({0, 0., -1., 1., 0., 0., 0.});

    // Add constraints
    model.AddFixedBC(*ground_node);
    model.AddCylindricalConstraint(*ground_node, *hub_node);
    model.AddRigidConstraint(*hub_node, beam_nodes[0].node);

    // Solution parameters
    const bool is_dynamic_solve(true);
    const int max_iter(5);
    const double step_size(0.01);  // seconds
    const double rho_inf(0.9);

    // Create solver
    auto nodes_vector = std::vector<Node>{};
    for (const auto& node : model.GetNodes()) {
        nodes_vector.push_back(*node);
    }

    auto constraints_vector = std::vector<Constraint>{};
    for (const auto& constraint : model.GetConstraints()) {
        constraints_vector.push_back(*constraint);
    }

    Solver solver(
        is_dynamic_solve, max_iter, step_size, rho_inf, model.GetNodes(), model.GetConstraints(),
        beams
    );

#ifdef OTURB_ENABLE_VTK
    UpdateState(beams, solver.state.q, solver.state.v, solver.state.vd);
    std::filesystem::remove_all("steps");
    std::filesystem::create_directory("steps");
    BeamsWriteVTK(beams, "steps/step_0000.vtu");
#endif

    // Run 10 steps
    for (int i = 0; i < 5; ++i) {
        const auto converged = Step(solver, beams);
        EXPECT_EQ(converged, true);
#ifdef OTURB_ENABLE_VTK
        auto tmp = std::to_string(i + 1);
        auto file_name = std::string("steps/step_") + std::string(4 - tmp.size(), '0') + tmp;
        BeamsWriteVTK(beams, file_name + ".vtu");
#endif
    }

    auto q = kokkos_view_2D_to_vector(solver.state.q);

    expect_kokkos_view_2D_equal(
        solver.state.q,
        {{-0.00002499992806604526, 0.009999954363364278, 7.0592758596667977E-26, 0.99999687500410894,
          8.0588517542554213E-29, 5.3983736084468692E-26, 0.0024999964033195574},
         {-0.000039681188471502004, 0.015873544516367064, 4.8213624609892645E-14,
          0.99999687500405054, -1.4117736696803771E-13, 4.0393896390903965E-14,
          0.0024999964266638514},
         {-0.000069668915568583335, 0.027869085208344892, 4.0193427070238621E-14,
          0.99999687500401824, -4.6940123973356305E-13, 7.4011787713126742E-14,
          0.0024999964396126765},
         {-0.00010532153768001662, 0.0421305961297474, 9.1114041847296216E-15, 0.99999687500407363,
          -2.4869679200969056E-13, 6.7014722734775103E-15, 0.0024999964174613749},
         {-0.00013530744593540648, 0.054126136607669233, -5.3259699489140029E-15,
          0.99999687500410672, 1.6008699820757778E-13, -6.0232179820024248E-14,
          0.0024999964042487837},
         {-0.00014999065003689889, 0.059999726696767466, 9.5097860930873942E-14, 0.9999968750041126,
          2.113602318183918E-13, -7.958169516703918E-14, 0.0024999964018790257},
         {0, 0, 0, 0.99999687500410894, 7.2192479817696718E-29, -2.7782381382812961E-27,
          0.0024999964033195574},
         {0, 0, 0, 1, 0, 0, 0}}
    );
}

}  // namespace openturbine::tests<|MERGE_RESOLUTION|>--- conflicted
+++ resolved
@@ -95,12 +95,7 @@
                    {0., x * omega, 0., 0., 0., omega}  // Velocity
                )
         );
-<<<<<<< HEAD
     });
-=======
-        nodes.push_back(BeamNode(s, *node));
-    }
->>>>>>> fc204517
 
     // Define beam initialization
     const auto beams_input = BeamsInput(
@@ -123,14 +118,9 @@
     const double rho_inf(0.9);
 
     // Create solver
-<<<<<<< HEAD
     auto solver = Solver(
-        is_dynamic_solve, max_iter, step_size, rho_inf, model.nodes, model.constraints, beams
-=======
-    Solver solver(
         is_dynamic_solve, max_iter, step_size, rho_inf, model.GetNodes(), model.GetConstraints(),
         beams
->>>>>>> fc204517
     );
 
     // Perform 10 time steps and check for convergence within max_iter iterations
@@ -185,7 +175,6 @@
     std::vector<BeamElement> blade_elems;
 
     // Loop through blades
-<<<<<<< HEAD
     std::transform(
         std::cbegin(blade_list), std::cend(blade_list), std::back_inserter(blade_elems),
         [&](size_t) {
@@ -200,7 +189,7 @@
                     const auto pos = RotateVectorByQuaternion(q_root, {10. * s + 2., 0., 0.});
                     const auto v = CrossProduct(omega, pos);
                     return BeamNode(
-                        s, model.AddNode(
+                        s, *model.AddNode(
                                {pos[0], pos[1], pos[2], q_root[0], q_root[1], q_root[2],
                                 q_root[3]},                                      // position
                                {0., 0., 0., 1., 0., 0., 0.},                     // displacement
@@ -213,27 +202,6 @@
             model.AddPrescribedBC(beam_nodes[0].node);
 
             return BeamElement(beam_nodes, sections, quadrature);
-=======
-    for (int i = 0; i < num_blades; ++i) {
-        // Define root rotation
-        const auto q_root = std::array<double, 4>{1., 0., 0., 0.};
-
-        // Declare list of element nodes
-        std::vector<BeamNode> beam_nodes;
-
-        // Loop through nodes
-        for (const double s : node_s) {
-            const auto pos = RotateVectorByQuaternion(q_root, {10. * s + 2., 0., 0.});
-            auto v = CrossProduct(omega, pos);
-            beam_nodes.push_back(BeamNode(
-                s, *model.AddNode(
-                       {pos[0], pos[1], pos[2], q_root[0], q_root[1], q_root[2],
-                        q_root[3]},                                      // position
-                       {0., 0., 0., 1., 0., 0., 0.},                     // displacement
-                       {v[0], v[1], v[2], omega[0], omega[1], omega[2]}  // velocity
-                   )
-            ));
->>>>>>> fc204517
         }
     );
 
@@ -250,14 +218,9 @@
     const double rho_inf(0.9);
 
     // Create solver with initial node state
-<<<<<<< HEAD
     auto solver = Solver(
-        is_dynamic_solve, max_iter, step_size, rho_inf, model.nodes, model.constraints, beams
-=======
-    Solver solver(
         is_dynamic_solve, max_iter, step_size, rho_inf, model.GetNodes(), model.GetConstraints(),
         beams
->>>>>>> fc204517
     );
 
     // Calculate hub rotation for this time step
@@ -297,17 +260,6 @@
     for (auto i = 0U; i < m; ++i) {
         EXPECT_NEAR(Phi[i], Phi[i + m], 1.e-10);
     }
-<<<<<<< HEAD
-
-    // Check that B matrix is the same for both beams
-    auto B = kokkos_view_2D_to_vector(solver.constraints.B);
-    for (auto i = 0U; i < m; ++i) {
-        for (auto j = 0U; j < n; ++j) {
-            EXPECT_NEAR(B[i][j], B[i + m][j + n], 1.e-10);
-        }
-    }
-=======
->>>>>>> fc204517
 }
 
 TEST(RotatingBeamTest, ThreeBladeRotor) {
@@ -326,7 +278,6 @@
     auto blade_list = std::array<int, num_blades>{};
     std::iota(std::begin(blade_list), std::end(blade_list), 0);
 
-<<<<<<< HEAD
     std::vector<BeamElement> blade_elems;
     std::transform(
         std::cbegin(blade_list), std::cend(blade_list), std::back_inserter(blade_elems),
@@ -342,7 +293,7 @@
                     const auto pos = RotateVectorByQuaternion(q_root, {10. * s + 2., 0., 0.});
                     auto v = CrossProduct(omega, pos);
                     return BeamNode(
-                        s, model.AddNode(
+                        s, *model.AddNode(
                                {pos[0], pos[1], pos[2], q_root[0], q_root[1], q_root[2],
                                 q_root[3]},                                      // position
                                {0., 0., 0., 1., 0., 0., 0.},                     // displacement
@@ -356,28 +307,6 @@
             model.AddPrescribedBC(beam_nodes[0].node);
 
             return BeamElement(beam_nodes, sections, quadrature);
-=======
-    // Loop through blades
-    for (int i = 0; i < num_blades; ++i) {
-        // Define root rotation
-        const auto q_root = RotationVectorToQuaternion({0., 0., 2. * M_PI * i / num_blades});
-
-        // Declare list of element nodes
-        std::vector<BeamNode> beam_nodes;
-
-        // Loop through nodes
-        for (const double s : node_s) {
-            const auto pos = RotateVectorByQuaternion(q_root, {10. * s + 2., 0., 0.});
-            auto v = CrossProduct(omega, pos);
-            beam_nodes.push_back(BeamNode(
-                s, *model.AddNode(
-                       {pos[0], pos[1], pos[2], q_root[0], q_root[1], q_root[2],
-                        q_root[3]},                                      // position
-                       {0., 0., 0., 1., 0., 0., 0.},                     // displacement
-                       {v[0], v[1], v[2], omega[0], omega[1], omega[2]}  // velocity
-                   )
-            ));
->>>>>>> fc204517
         }
     );
 
@@ -446,13 +375,12 @@
     // 0.1 rad/s angular velocity around the z axis
     const double omega = 0.1;
     std::vector<BeamNode> beam_nodes;
-<<<<<<< HEAD
     std::transform(
         std::cbegin(node_s), std::cend(node_s), std::back_inserter(beam_nodes),
         [&](auto s) {
             auto x = 10 * s + 2.;
             return BeamNode(
-                s, model.AddNode(
+                s, *model.AddNode(
                        {x, 0., 0., 1., 0., 0., 0.},        // position
                        {0., 0., 0., 1., 0., 0., 0.},       // displacement
                        {0., x * omega, 0., 0., 0., omega}  // velocity
@@ -460,18 +388,6 @@
             );
         }
     );
-=======
-    for (const double s : node_s) {
-        auto x = 10 * s + 2.;
-        beam_nodes.push_back(BeamNode(
-            s, *model.AddNode(
-                   {x, 0., 0., 1., 0., 0., 0.},        // position
-                   {0., 0., 0., 1., 0., 0., 0.},       // displacement
-                   {0., x * omega, 0., 0., 0., omega}  // velocity
-               )
-        ));
-    }
->>>>>>> fc204517
 
     // Define beam initialization
     const auto beams_input = BeamsInput({BeamElement(beam_nodes, sections, quadrature)}, gravity);
@@ -545,18 +461,12 @@
 
     // Build vector of nodes (straight along x axis, no rotation)
     std::vector<BeamNode> beam_nodes;
-<<<<<<< HEAD
     std::transform(
         std::cbegin(node_s), std::cend(node_s), std::back_inserter(beam_nodes),
         [&](auto s) {
-            return BeamNode(s, model.AddNode({10 * s + 2., 0., 0., 1., 0., 0., 0.}));
-        }
-    );
-=======
-    for (const double s : node_s) {
-        beam_nodes.push_back(BeamNode(s, *model.AddNode({10 * s + 2., 0., 0., 1., 0., 0., 0.})));
-    }
->>>>>>> fc204517
+            return BeamNode(s, *model.AddNode({10 * s + 2., 0., 0., 1., 0., 0., 0.}));
+        }
+    );
 
     // Define beam initialization
     const auto beams_input = BeamsInput({BeamElement(beam_nodes, sections, quadrature)}, gravity);
@@ -577,24 +487,9 @@
     const double rho_inf(0.9);
 
     // Create solver
-<<<<<<< HEAD
     auto solver = Solver(
-        is_dynamic_solve, max_iter, step_size, rho_inf, model.nodes, model.constraints, beams
-=======
-    auto nodes_vector = std::vector<Node>{};
-    for (const auto& node : model.GetNodes()) {
-        nodes_vector.push_back(*node);
-    }
-
-    auto constraints_vector = std::vector<Constraint>{};
-    for (const auto& constraint : model.GetConstraints()) {
-        constraints_vector.push_back(*constraint);
-    }
-
-    Solver solver(
         is_dynamic_solve, max_iter, step_size, rho_inf, model.GetNodes(), model.GetConstraints(),
         beams
->>>>>>> fc204517
     );
 
     // Perform 10 time steps and check for convergence within max_iter iterations
@@ -641,13 +536,12 @@
     // 0.1 rad/s angular velocity around the z axis
     const double omega = 0.1;
     std::vector<BeamNode> beam_nodes;
-<<<<<<< HEAD
     std::transform(
         std::cbegin(node_s), std::cend(node_s), std::back_inserter(beam_nodes),
         [&](auto s) {
             const auto x = 10 * s + 2.;
             return BeamNode(
-                s, model.AddNode(
+                s, *model.AddNode(
                        {x, 0., 0., 1., 0., 0., 0.},        // position
                        {0., 0., 0., 1., 0., 0., 0.},       // displacement
                        {0., x * omega, 0., 0., 0., omega}  // velocity
@@ -655,18 +549,6 @@
             );
         }
     );
-=======
-    for (const double s : node_s) {
-        auto x = 10 * s + 2.;
-        beam_nodes.push_back(BeamNode(
-            s, *model.AddNode(
-                   {x, 0., 0., 1., 0., 0., 0.},        // position
-                   {0., 0., 0., 1., 0., 0., 0.},       // displacement
-                   {0., x * omega, 0., 0., 0., omega}  // velocity
-               )
-        ));
-    }
->>>>>>> fc204517
 
     // Define beam initialization
     const auto beams_input = BeamsInput({BeamElement(beam_nodes, sections, quadrature)}, gravity);
