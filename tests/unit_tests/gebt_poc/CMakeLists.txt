
target_sources(
    ${oturb_unit_test_exe_name}
    PRIVATE
    test_element.cpp
    test_field_data.cpp
    test_interpolation.cpp
    test_mesh.cpp
    test_model.cpp
    test_point.cpp
    test_section.cpp
<<<<<<< HEAD
    test_mesh.cpp
    test_field_data.cpp
    test_gebt_generalized_alpha_solver.cpp
=======
    test_solver.cpp
>>>>>>> 6c256257
)<|MERGE_RESOLUTION|>--- conflicted
+++ resolved
@@ -9,11 +9,8 @@
     test_model.cpp
     test_point.cpp
     test_section.cpp
-<<<<<<< HEAD
     test_mesh.cpp
     test_field_data.cpp
     test_gebt_generalized_alpha_solver.cpp
-=======
     test_solver.cpp
->>>>>>> 6c256257
 )