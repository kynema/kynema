
target_sources(
    ${oturb_unit_test_exe_name}
    PRIVATE
    test_element.cpp
    test_interpolation.cpp
    test_mesh.cpp
    test_model.cpp
    test_point.cpp
    test_section.cpp
<<<<<<< HEAD
    test_solver.cpp
=======
    test_mesh.cpp
    test_field_data.cpp
>>>>>>> ef5f698f
)<|MERGE_RESOLUTION|>--- conflicted
+++ resolved
@@ -3,15 +3,11 @@
     ${oturb_unit_test_exe_name}
     PRIVATE
     test_element.cpp
+    test_field_data.cpp
     test_interpolation.cpp
     test_mesh.cpp
     test_model.cpp
     test_point.cpp
     test_section.cpp
-<<<<<<< HEAD
     test_solver.cpp
-=======
-    test_mesh.cpp
-    test_field_data.cpp
->>>>>>> ef5f698f
 )