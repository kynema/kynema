#include <gtest/gtest.h>

#include "src/gebt_poc/quadrature.h"
#include "src/gebt_poc/solver.h"
#include "src/gebt_poc/static_beam_element.h"
#include "src/gen_alpha_poc/quaternion.h"
#include "tests/unit_tests/gebt_poc/test_data.h"
#include "tests/unit_tests/gen_alpha_poc/test_utilities.h"

namespace openturbine::gebt_poc::tests {

TEST(SolverTest, UserDefinedQuadrature) {
    auto quadrature_points = std::vector<double>{
        -0.9491079123427585,  // point 1
        -0.7415311855993945,  // point 2
        -0.4058451513773972,  // point 3
        0.,                   // point 4
        0.4058451513773972,   // point 5
        0.7415311855993945,   // point 6
        0.9491079123427585    // point 7
    };
    auto quadrature_weights = std::vector<double>{
        0.1294849661688697,  // weight 1
        0.2797053914892766,  // weight 2
        0.3818300505051189,  // weight 3
        0.4179591836734694,  // weight 4
        0.3818300505051189,  // weight 5
        0.2797053914892766,  // weight 6
        0.1294849661688697   // weight 7
    };
    auto quadrature = UserDefinedQuadrature(quadrature_points, quadrature_weights);

    EXPECT_EQ(quadrature.GetNumberOfQuadraturePoints(), 7);
    EXPECT_EQ(quadrature.GetQuadraturePoints(), quadrature_points);
    EXPECT_EQ(quadrature.GetQuadratureWeights(), quadrature_weights);
}
struct CalculateInterpolatedValues_populate_coords {
    Kokkos::View<double[2][7]> generalized_coords;

    KOKKOS_FUNCTION
    void operator()(std::size_t) const {
        // node 1
        generalized_coords(0, 0) = 1.;
        generalized_coords(0, 1) = 2.;
        generalized_coords(0, 2) = 3.;
        generalized_coords(0, 3) = 0.8775825618903728;
        generalized_coords(0, 4) = 0.479425538604203;
        generalized_coords(0, 5) = 0.;
        generalized_coords(0, 6) = 0.;
        // node 2
        generalized_coords(1, 0) = 2.;
        generalized_coords(1, 1) = 3.;
        generalized_coords(1, 2) = 4.;
        generalized_coords(1, 3) = 0.7316888688738209;
        generalized_coords(1, 4) = 0.6816387600233341;
        generalized_coords(1, 5) = 0.;
        generalized_coords(1, 6) = 0.;
    }
};

TEST(SolverTest, CalculateInterpolatedValues) {
    auto generalized_coords = Kokkos::View<double[2][7]>("generalized_coords");
    Kokkos::parallel_for(1, CalculateInterpolatedValues_populate_coords{generalized_coords});
    auto quadrature_pt = 0.;
    auto shape_function = LagrangePolynomial(1, quadrature_pt);

    auto interpolated_values = Kokkos::View<double[7]>("interpolated_values");
    InterpolateNodalValues(generalized_coords, shape_function, interpolated_values);

    openturbine::gen_alpha_solver::tests::expect_kokkos_view_1D_equal(
        interpolated_values, {1.5, 2.5, 3.5, 0.8109631195052179, 0.5850972729404622, 0., 0.}
    );
}

struct NodalCurvature_populate_coords {
    Kokkos::View<double[7]> gen_coords;
    gen_alpha_solver::Quaternion q;

    KOKKOS_FUNCTION
    void operator()(std::size_t) const {
        gen_coords(0) = 0.;
        gen_coords(1) = 0.;
        gen_coords(2) = 0.;
        gen_coords(3) = q.GetScalarComponent();
        gen_coords(4) = q.GetXComponent();
        gen_coords(5) = q.GetYComponent();
        gen_coords(6) = q.GetZComponent();
    }
};

struct NodalCurvature_populate_derivative {
    Kokkos::View<double[7]> gen_coords_derivative;

    KOKKOS_FUNCTION
    void operator()(std::size_t) const {
        gen_coords_derivative(0) = 0.;
        gen_coords_derivative(1) = 0.;
        gen_coords_derivative(2) = 0.;
        gen_coords_derivative(3) = -0.0257045;
        gen_coords_derivative(4) = -0.0230032;
        gen_coords_derivative(5) = 0.030486;
        gen_coords_derivative(6) = 0.0694527;
    }
};

TEST(SolverTest, NodalCurvature) {
    auto rotation_matrix = gen_alpha_solver::RotationMatrix(
        0.8146397707387071, -0.4884001129794905, 0.31277367787652416, 0.45607520213614394,
        0.8726197541000288, 0.17472886066955512, -0.3582700851693625, 0.00030723936311904954,
        0.933617936672551
    );
    auto q = gen_alpha_solver::rotation_matrix_to_quaternion(rotation_matrix);

    auto gen_coords = Kokkos::View<double[7]>("gen_coords");
    Kokkos::parallel_for(1, NodalCurvature_populate_coords{gen_coords, q});

    auto gen_coords_derivative = Kokkos::View<double[7]>("gen_coords_derivative");

    Kokkos::parallel_for(1, NodalCurvature_populate_derivative{gen_coords_derivative});

    auto curvature = Kokkos::View<double[3]>("curvature");
    NodalCurvature(gen_coords, gen_coords_derivative, curvature);

    openturbine::gen_alpha_solver::tests::expect_kokkos_view_1D_equal(
        curvature, {-0.03676700256944363, 0.062023963818612256, 0.15023478838786522}
    );
}

TEST(SolverTest, SectionalStiffness) {
    auto rotation_0 = gen_alpha_solver::create_matrix({
        {1., 2., 3.},  // row 1
        {4., 5., 6.},  // row 2
        {7., 8., 9.}   // row 3
    });
    auto rotation = gen_alpha_solver::create_matrix({
        {1., 0., 0.},  // row 1
        {0., 1., 0.},  // row 2
        {0., 0., 1.}   // row 3
    });
    auto stiffness = StiffnessMatrix(gen_alpha_solver::create_matrix({
        {1., 2., 3., 4., 5., 6.},       // row 1
        {2., 4., 6., 8., 10., 12.},     // row 2
        {3., 6., 9., 12., 15., 18.},    // row 3
        {4., 8., 12., 16., 20., 24.},   // row 4
        {5., 10., 15., 20., 25., 30.},  // row 5
        {6., 12., 18., 24., 30., 36.}   // row 6
    }));

    auto sectional_stiffness = Kokkos::View<double[6][6]>("sectional_stiffness");
    SectionalStiffness(stiffness, rotation_0, rotation, sectional_stiffness);

    openturbine::gen_alpha_solver::tests::expect_kokkos_view_2D_equal(
        sectional_stiffness,
        {
            {196., 448., 700., 448., 1078., 1708.},      // row 1
            {448., 1024., 1600., 1024., 2464., 3904.},   // row 2
            {700., 1600., 2500., 1600., 3850., 6100.},   // row 3
            {448., 1024., 1600., 1024., 2464., 3904.},   // row 4
            {1078., 2464., 3850., 2464., 5929., 9394.},  // row 5
            {1708., 3904., 6100., 3904., 9394., 14884.}  // row 6
        }
    );
}

struct NodalElasticForces_populate_strain {
    Kokkos::View<double[6]> sectional_strain;

    KOKKOS_FUNCTION
    void operator()(std::size_t) const {
        sectional_strain(0) = 1.1;
        sectional_strain(1) = 2.2;
        sectional_strain(2) = 3.3;
        sectional_strain(3) = 1.;
        sectional_strain(4) = 1.;
        sectional_strain(5) = 1.;
    }
};

struct NodalElasticForces_populate_position_derivatives {
    Kokkos::View<double[7]> position_vector_derivatives;

    KOKKOS_FUNCTION
    void operator()(std::size_t) const {
        position_vector_derivatives(0) = 1.;
        position_vector_derivatives(1) = 2.;
        position_vector_derivatives(2) = 3.;
        position_vector_derivatives(3) = 1.;
        position_vector_derivatives(4) = 0.;
        position_vector_derivatives(5) = 0.;
        position_vector_derivatives(6) = 0.;
    }
};

struct NodalElasticForces_populate_coords_derivatives {
    Kokkos::View<double[7]> gen_coords_derivatives;

    KOKKOS_FUNCTION
    void operator()(std::size_t) const {
        gen_coords_derivatives(0) = 0.1;
        gen_coords_derivatives(1) = 0.2;
        gen_coords_derivatives(2) = 0.3;
        gen_coords_derivatives(3) = 1.;
        gen_coords_derivatives(4) = 0.;
        gen_coords_derivatives(5) = 0.;
        gen_coords_derivatives(6) = 0.;
    }
};

TEST(SolverTest, NodalElasticForces) {
    auto sectional_strain = Kokkos::View<double*>("sectional_strain", 6);
    Kokkos::parallel_for(1, NodalElasticForces_populate_strain{sectional_strain});

    auto rotation = gen_alpha_solver::create_matrix({
        {1., 2., 3.},  // row 1
        {4., 5., 6.},  // row 2
        {7., 8., 9.}   // row 3
    });

    auto position_vector_derivatives = Kokkos::View<double*>("position_vector_derivatives", 7);
    Kokkos::parallel_for(
        1, NodalElasticForces_populate_position_derivatives{position_vector_derivatives}
    );

    auto gen_coords_derivatives = Kokkos::View<double*>("gen_coords_derivatives", 7);
    Kokkos::parallel_for(1, NodalElasticForces_populate_coords_derivatives{gen_coords_derivatives});

    auto stiffness = gen_alpha_solver::create_matrix({
        {1., 2., 3., 4., 5., 6.},       // row 1
        {2., 4., 6., 8., 10., 12.},     // row 2
        {3., 6., 9., 12., 15., 18.},    // row 3
        {4., 8., 12., 16., 20., 24.},   // row 4
        {5., 10., 15., 20., 25., 30.},  // row 5
        {6., 12., 18., 24., 30., 36.}   // row 6
    });
    auto elastic_forces_fc = Kokkos::View<double*>("elastic_forces_fc", 6);
    auto elastic_forces_fd = Kokkos::View<double*>("elastic_forces_fd", 6);
    NodalElasticForces(
        sectional_strain, rotation, position_vector_derivatives, gen_coords_derivatives, stiffness,
        elastic_forces_fc, elastic_forces_fd
    );

    openturbine::gen_alpha_solver::tests::expect_kokkos_view_1D_equal(
        elastic_forces_fc, {-197.6, -395.2, -592.8, -790.4, -988., -1185.6}
    );
    openturbine::gen_alpha_solver::tests::expect_kokkos_view_1D_equal(
        elastic_forces_fd, {0., 0., 0., 0., 0., 0.}
    );
}

TEST(SolverTest, ElementalStaticForcesResidualWithZeroValues) {
    // 5 nodes on a line
    auto position_vectors = gen_alpha_solver::create_matrix({
        {0., 0., 0., 1., 0., 0., 0.},  // node 1
        {1., 0., 0., 1., 0., 0., 0.},  // node 2
        {2., 0., 0., 1., 0., 0., 0.},  // node 3
        {3., 0., 0., 1., 0., 0., 0.},  // node 4
        {4., 0., 0., 1., 0., 0., 0.}   // node 5
    });

    // zero displacement and rotation
    auto generalized_coords = gen_alpha_solver::create_matrix({
        {0., 0., 0., 0., 0., 0., 0.},  // node 1
        {0., 0., 0., 0., 0., 0., 0.},  // node 2
        {0., 0., 0., 0., 0., 0., 0.},  // node 3
        {0., 0., 0., 0., 0., 0., 0.},  // node 4
        {0., 0., 0., 0., 0., 0., 0.}   // node 5
    });

    // identity stiffness matrix
    auto stiffness = gen_alpha_solver::create_matrix({
        {1., 0., 0., 0., 0., 0.},  // row 1
        {0., 1., 0., 0., 0., 0.},  // row 2
        {0., 0., 1., 0., 0., 0.},  // row 3
        {0., 0., 0., 1., 0., 0.},  // row 4
        {0., 0., 0., 0., 1., 0.},  // row 5
        {0., 0., 0., 0., 0., 1.}   // row 6
    });

    // 7-point Gauss-Legendre quadrature
    auto quadrature = UserDefinedQuadrature(
        {-0.9491079123427585, -0.7415311855993945, -0.4058451513773972, 0., 0.4058451513773972,
         0.7415311855993945, 0.9491079123427585},
        {0.1294849661688697, 0.2797053914892766, 0.3818300505051189, 0.4179591836734694,
         0.3818300505051189, 0.2797053914892766, 0.1294849661688697}
    );

    auto residual = Kokkos::View<double*>("residual", 30);
    ElementalStaticForcesResidual(
        position_vectors, generalized_coords, stiffness, quadrature, residual
    );

    openturbine::gen_alpha_solver::tests::expect_kokkos_view_1D_equal(
        residual,
        // residuals expected to be all zeros
        {0., 0., 0., 0., 0., 0., 0., 0., 0., 0., 0., 0., 0., 0., 0.,
         0., 0., 0., 0., 0., 0., 0., 0., 0., 0., 0., 0., 0., 0., 0.}
    );
}

struct NonZeroValues_populate_position {
    Kokkos::View<double[5][7]> position_vectors;

    KOKKOS_FUNCTION
    void operator()(std::size_t) const {
        // node 1
        position_vectors(0, 0) = 0.;
        position_vectors(0, 1) = 0.;
        position_vectors(0, 2) = 0.;
        position_vectors(0, 3) = 0.9778215200524469;
        position_vectors(0, 4) = -0.01733607539094763;
        position_vectors(0, 5) = -0.09001900002195001;
        position_vectors(0, 6) = -0.18831121859148398;
        // node 2
        position_vectors(1, 0) = 0.8633658232300573;
        position_vectors(1, 1) = -0.25589826392541715;
        position_vectors(1, 2) = 0.1130411210682743;
        position_vectors(1, 3) = 0.9950113028068008;
        position_vectors(1, 4) = -0.002883848832932071;
        position_vectors(1, 5) = -0.030192109815745303;
        position_vectors(1, 6) = -0.09504013471947484;
        // node 3
        position_vectors(2, 0) = 2.5;
        position_vectors(2, 1) = -0.25;
        position_vectors(2, 2) = 0.;
        position_vectors(2, 3) = 0.9904718430204884;
        position_vectors(2, 4) = -0.009526411091536478;
        position_vectors(2, 5) = 0.09620741150793366;
        position_vectors(2, 6) = 0.09807604012323785;
        // node 4
        position_vectors(3, 0) = 4.136634176769943;
        position_vectors(3, 1) = 0.39875540678255983;
        position_vectors(3, 2) = -0.5416125496397027;
        position_vectors(3, 3) = 0.9472312341234699;
        position_vectors(3, 4) = -0.049692141629315074;
        position_vectors(3, 5) = 0.18127630174800594;
        position_vectors(3, 6) = 0.25965858850765167;
        // node 5
        position_vectors(4, 0) = 5.;
        position_vectors(4, 1) = 1.;
        position_vectors(4, 2) = -1.;
        position_vectors(4, 3) = 0.9210746582719719;
        position_vectors(4, 4) = -0.07193653093139739;
        position_vectors(4, 5) = 0.20507529985516368;
        position_vectors(4, 6) = 0.32309554437664584;
    }
};

struct NonZeroValues_populate_coords {
    Kokkos::View<double[5][7]> generalized_coords;

    KOKKOS_FUNCTION
    void operator()(std::size_t) const {
        // node 1
        generalized_coords(0, 0) = 0.;
        generalized_coords(0, 1) = 0.;
        generalized_coords(0, 2) = 0.;
        generalized_coords(0, 3) = 1.;
        generalized_coords(0, 4) = 0.;
        generalized_coords(0, 5) = 0.;
        generalized_coords(0, 6) = 0.;
        // node 2
        generalized_coords(1, 0) = 0.0029816021788868583;
        generalized_coords(1, 1) = -0.0024667594949430213;
        generalized_coords(1, 2) = 0.0030845707156756256;
        generalized_coords(1, 3) = 0.9999627302042724;
        generalized_coords(1, 4) = 0.008633550973807838;
        generalized_coords(1, 5) = 0.;
        generalized_coords(1, 6) = 0.;
        // node 3
        generalized_coords(2, 0) = 0.025;
        generalized_coords(2, 1) = -0.0125;
        generalized_coords(2, 2) = 0.027500000000000004;
        generalized_coords(2, 3) = 0.9996875162757026;
        generalized_coords(2, 4) = 0.024997395914712332;
        generalized_coords(2, 5) = 0.;
        generalized_coords(2, 6) = 0.;
        // node 4
        generalized_coords(3, 0) = 0.06844696924968456;
        generalized_coords(3, 1) = -0.011818954790771264;
        generalized_coords(3, 2) = 0.07977257214146723;
        generalized_coords(3, 3) = 0.9991445348823056;
        generalized_coords(3, 4) = 0.04135454527402519;
        generalized_coords(3, 5) = 0.;
        generalized_coords(3, 6) = 0.;
        // node 5
        generalized_coords(4, 0) = 0.1;
        generalized_coords(4, 1) = 0.;
        generalized_coords(4, 2) = 0.12;
        generalized_coords(4, 3) = 0.9987502603949662;
        generalized_coords(4, 4) = 0.049979169270678324;
        generalized_coords(4, 5) = 0.;
        generalized_coords(4, 6) = 0.;
    }
};

<<<<<<< HEAD
TEST(SolverTest, CalculateStaticResidualWithNonZeroValues) {
    auto position_vectors = Kokkos::View<double[5][7]>("position_vectors");
=======
TEST(SolverTest, ElementalStaticForcesResidualWithNonZeroValues) {
    auto position_vectors = Kokkos::View<double[35]>("position_vectors");
>>>>>>> 45aab4db
    Kokkos::parallel_for(1, NonZeroValues_populate_position{position_vectors});

    auto generalized_coords = Kokkos::View<double[5][7]>("generalized_coords");
    Kokkos::parallel_for(1, NonZeroValues_populate_coords{generalized_coords});

    auto stiffness = StiffnessMatrix(gen_alpha_solver::create_matrix({
        {1., 2., 3., 4., 5., 6.},       // row 1
        {2., 4., 6., 8., 10., 12.},     // row 2
        {3., 6., 9., 12., 15., 18.},    // row 3
        {4., 8., 12., 16., 20., 24.},   // row 4
        {5., 10., 15., 20., 25., 30.},  // row 5
        {6., 12., 18., 24., 30., 36.}   // row 6
    }));

    auto quadrature_points =
        std::vector<double>{-0.9491079123427585, -0.7415311855993945, -0.4058451513773972, 0.,
                            0.4058451513773972,  0.7415311855993945,  0.9491079123427585};
    auto quadrature_weights = std::vector<double>{
        0.1294849661688697, 0.2797053914892766, 0.3818300505051189, 0.4179591836734694,
        0.3818300505051189, 0.2797053914892766, 0.1294849661688697};
    auto quadrature = UserDefinedQuadrature(quadrature_points, quadrature_weights);

    auto residual = Kokkos::View<double*>("residual", 30);
    ElementalStaticForcesResidual(
        position_vectors, generalized_coords, stiffness, quadrature, residual
    );

    openturbine::gen_alpha_solver::tests::expect_kokkos_view_1D_equal(residual, expected_residual);
}

TEST(SolverTest, SectionalMassMatrix) {
    auto rotation_0 = gen_alpha_solver::create_matrix({
        {0.92468736109510075, 0.34700636042507571, -0.156652066872805},
        {-0.34223371517230472, 0.93786259974465924, 0.05735702397746531},
        {0.16682136682793711, 0.00057430369330956077, 0.98598696834437271},
    });
    auto rotation = gen_alpha_solver::create_matrix({
        {1.0000000000000002, 0, 0},
        {0, 0.99999676249603286, -0.0025446016295712901},
        {0, 0.0025446016295712901, 0.99999676249603286},
    });
    auto Mass = MassMatrix(gen_alpha_solver::create_matrix({
        {2., 0., 0., 0., 0.6, -0.4},  // row 1
        {0., 2., 0., -0.6, 0., 0.2},  // row 2
        {0., 0., 2., 0.4, -0.2, 0.},  // row 3
        {0., -0.6, 0.4, 1., 2., 3.},  // row 4
        {0.6, 0., -0.2, 2., 4., 6.},  // row 5
        {-0.4, 0.2, 0., 3., 6., 9.},  // row 6
    }));

    auto sectional_mass = Kokkos::View<double[6][6]>("sectional_mass");
    SectionalMassMatrix(Mass, rotation_0, rotation, sectional_mass);

    openturbine::gen_alpha_solver::tests::expect_kokkos_view_2D_equal(
        sectional_mass,
        {
            {2.0000000000000009, 5.2041704279304213E-17, -5.5511151231257827E-17,
             4.163336342344337E-17, 0.62605214725880387, -0.33952055713492146},
            {5.2041704279304213E-17, 2.0000000000000018, 1.3877787807814457E-17,
             -0.62605214725880398, 3.4694469519536142E-18, 0.22974877626536772},
            {-5.5511151231257827E-17, 1.3877787807814457E-17, 2.0000000000000013,
             0.33952055713492141, -0.22974877626536766, 1.3877787807814457E-17},
            {-4.163336342344337E-17, -0.62605214725880387, 0.33952055713492146, 1.3196125048858467,
             1.9501108129670985, 3.5958678677753957},
            {0.62605214725880398, -3.4694469519536142E-18, -0.22974877626536772, 1.9501108129670985,
             2.881855217930184, 5.3139393458205735},
            {-0.33952055713492141, 0.22974877626536766, -1.3877787807814457E-17, 3.5958678677753957,
             5.3139393458205726, 9.7985322771839804},
        }
    );
}

TEST(SolverTest, NodalInertialForces) {
    auto mm = gen_alpha_solver::create_matrix({
        {2., 0., 0., 0., 0.601016, -0.398472},                   // row 1
        {0., 2., -1.45094e-19, -0.601016, -5.78775e-20, 0.2},    // row 2
        {0., -1.45094e-19, 2., 0.398472, -0.2, -7.22267e-20},    // row 3
        {0., -0.601016, 0.398472, 1., 1.99236, 3.00508},         // row 4
        {0.601016, 5.78775e-20, -0.2, 1.99236, 3.9695, 5.9872},  // row 5
        {-0.398472, 0.2, 7.22267e-20, 3.00508, 5.9872, 9.0305}   // row 6
    });
    auto sectional_mass_matrix = MassMatrix(mm);

    auto velocity = gen_alpha_solver::create_vector(
        {0.0025446, -0.00247985, 0.0000650796, 0.0025446, -0.00247985, 0.0000650796}
    );
    auto acceleration = gen_alpha_solver::create_vector(
        {0.0025446, -0.0024151, 0.00012983, 0.0025446, -0.00247985, -0.00247985}
    );

    auto inertial_forces_fc = Kokkos::View<double[6]>("inertial_forces_fc");
    NodalInertialForces(velocity, acceleration, sectional_mass_matrix, inertial_forces_fc);

    openturbine::gen_alpha_solver::tests::expect_kokkos_view_1D_equal(
        inertial_forces_fc,
        {0.00458328, -0.00685947, 0.00176196, -0.00832838, -0.0181013, -0.0311086}
    );
}

struct NonZeroValues_PopulateVelocity {
    Kokkos::View<double[30]> velocity;

    KOKKOS_FUNCTION
    void operator()(std::size_t) const {
        // node 1
        velocity(0) = 0.;
        velocity(1) = 0.;
        velocity(2) = 0.;
        velocity(3) = 0.;
        velocity(4) = 0.;
        velocity(5) = 0.;
        // node 2
        velocity(6) = 0.017267316464601147;
        velocity(7) = -0.014285714285714289;
        velocity(8) = 0.0030845707156756256;
        velocity(9) = 0.017267316464601147;
        velocity(10) = -0.014285714285714289;
        velocity(11) = 0.0030845707156756256;
        // node 3
        velocity(12) = 0.05;
        velocity(13) = -0.025;
        velocity(14) = 0.0275;
        velocity(15) = 0.05;
        velocity(16) = -0.025;
        velocity(17) = 0.0275;
        // node 4
        velocity(18) = 0.08273268353539887;
        velocity(19) = -0.01428571428571429;
        velocity(20) = 0.07977257214146723;
        velocity(21) = 0.08273268353539887;
        velocity(22) = -0.01428571428571429;
        velocity(23) = 0.07977257214146723;
        // node 5
        velocity(24) = 0.1;
        velocity(25) = 0.;
        velocity(26) = 0.12;
        velocity(27) = 0.1;
        velocity(28) = 0.;
        velocity(29) = 0.12;
    }
};

struct NonZeroValues_PopulateAcceleration {
    Kokkos::View<double[30]> acceleration;

    KOKKOS_FUNCTION
    void operator()(std::size_t) const {
        // node 1
        acceleration(0) = 0.;
        acceleration(1) = 0.;
        acceleration(2) = 0.;
        acceleration(3) = 0.;
        acceleration(4) = 0.;
        acceleration(5) = 0.;
        // node 2
        acceleration(6) = 0.017267316464601147;
        acceleration(7) = -0.01130411210682743;
        acceleration(8) = 0.006066172894562484;
        acceleration(9) = 0.017267316464601147;
        acceleration(10) = -0.014285714285714289;
        acceleration(11) = -0.014285714285714289;
        // node 3
        acceleration(12) = 0.05;
        acceleration(13) = 0.;
        acceleration(14) = 0.0525;
        acceleration(15) = 0.05;
        acceleration(16) = -0.025;
        acceleration(17) = -0.025;
        // node 4
        acceleration(18) = 0.08273268353539887;
        acceleration(19) = 0.05416125496397028;
        acceleration(20) = 0.1482195413911518;
        acceleration(21) = 0.08273268353539887;
        acceleration(22) = -0.01428571428571429;
        acceleration(23) = -0.01428571428571429;
        // node 5
        acceleration(24) = 0.1;
        acceleration(25) = 0.1;
        acceleration(26) = 0.22;
        acceleration(27) = 0.1;
        acceleration(28) = 0.;
        acceleration(29) = 0.;
    }
};

TEST(SolverTest, ElementalInertialForcesResidualWithNonZeroValues) {
    auto position_vectors = Kokkos::View<double[35]>("position_vectors");
    Kokkos::parallel_for(1, NonZeroValues_populate_position{position_vectors});

    auto generalized_coords = Kokkos::View<double[35]>("generalized_coords");
    Kokkos::parallel_for(1, NonZeroValues_populate_coords{generalized_coords});

    auto quadrature_points =
        std::vector<double>{-0.9491079123427585, -0.7415311855993945, -0.4058451513773972, 0.,
                            0.4058451513773972,  0.7415311855993945,  0.9491079123427585};
    auto quadrature_weights = std::vector<double>{
        0.1294849661688697, 0.2797053914892766, 0.3818300505051189, 0.4179591836734694,
        0.3818300505051189, 0.2797053914892766, 0.1294849661688697};
    auto quadrature = UserDefinedQuadrature(quadrature_points, quadrature_weights);

    auto velocity = Kokkos::View<double[30]>("velocity");
    Kokkos::parallel_for(1, NonZeroValues_PopulateVelocity{velocity});

    auto acceleration = Kokkos::View<double[30]>("acceleration");
    Kokkos::parallel_for(1, NonZeroValues_PopulateAcceleration{acceleration});

    auto mm = gen_alpha_solver::create_matrix({
        {2., 0., 0., 0., 0.6, -0.4},  // row 1
        {0., 2., 0., -0.6, 0., 0.2},  // row 2
        {0., 0., 2., 0.4, -0.2, 0.},  // row 3
        {0., -0.6, 0.4, 1., 2., 3.},  // row 4
        {0.6, 0., -0.2, 2., 4., 6.},  // row 5
        {-0.4, 0.2, 0., 3., 6., 9.}   // row 6
    });
    auto sectional_mass_matrix = MassMatrix(mm);

    auto residual = Kokkos::View<double*>("residual", 30);
    ElementalInertialForcesResidual(
        position_vectors, generalized_coords, velocity, acceleration, sectional_mass_matrix,
        quadrature, residual
    );

    openturbine::gen_alpha_solver::tests::expect_kokkos_view_1D_equal(
        residual, {0.00011604556408927589, -0.0006507362696177887, -0.0006134866787567209,
                   0.0006142322011935119,  -0.002199479688149071,  -0.0024868433546726618,
                   0.04224129527348785,    -0.04970288500953028,   0.03088887284431359,
                   -0.06975512417597271,   -0.1016119340697192,    -0.21457597550060847,
                   0.17821954823792258,    -0.06852557905980934,   0.23918323280829631,
                   -0.11742114482709062,   -0.25775479677677565,   -0.3851496964119588,
                   0.2842963634125304,     0.09461848004333043,    0.5753721231363035,
                   -0.03722226802421836,   -0.08186055756075582,   -0.023972312767030792,
                   0.07251940986370664,    0.047582193710461386,   0.1727148583550359,
                   -0.007667261048492517,  0.02731289347020833,    0.05581821163081137}
    );
}

TEST(SolverTest, NodalGyroscopicMatrix) {
    auto mm = gen_alpha_solver::create_matrix({
        {2.0000000000000009, 5.2041704279304213E-17, -5.5511151231257827E-17, 4.163336342344337E-17,
         0.62605214725880387, -0.33952055713492146},
        {5.2041704279304213E-17, 2.0000000000000018, 1.3877787807814457E-17, -0.62605214725880398,
         3.4694469519536142E-18, 0.22974877626536772},
        {-5.5511151231257827E-17, 1.3877787807814457E-17, 2.0000000000000013, 0.33952055713492141,
         -0.22974877626536766, 1.3877787807814457E-17},
        {-4.163336342344337E-17, -0.62605214725880387, 0.33952055713492146, 1.3196125048858467,
         1.9501108129670985, 3.5958678677753957},
        {0.62605214725880398, -3.4694469519536142E-18, -0.22974877626536772, 1.9501108129670985,
         2.881855217930184, 5.3139393458205735},
        {-0.33952055713492141, 0.22974877626536766, -1.3877787807814457E-17, 3.5958678677753957,
         5.3139393458205726, 9.7985322771839804},
    });
    auto sectional_mass_matrix = MassMatrix(mm);

    auto velocity = gen_alpha_solver::create_vector(
        {0.0025446043828620765, -0.0024798542682092665, 0.000065079641503883005,
         0.0025446043828620765, -0.0024798542682092665, 0.000065079641503883005}
    );

    auto gyroscopic_matrix = Kokkos::View<double**>("gyroscopic_matrix", 6, 6);
    NodalGyroscopicMatrix(velocity, sectional_mass_matrix, gyroscopic_matrix);

    openturbine::gen_alpha_solver::tests::expect_kokkos_view_2D_equal(
        gyroscopic_matrix,
        {// row 1
         {0., 0., 0., -0.00080121825344948408, 0.0020034324646323511, 0.0015631511018243545},
         // row 2
         {0., 0., 0., -0.0022976344789521182, 0.00062536299234839244, -0.0015967098417843995},
         // row 3
         {0., 0., 0., -0.0031711581076346268, 0.0031271320551441812, -0.00025734175971376988},
         // row 4
         {0., 0., 0., -0.0090441407924201148, -0.016755394335528064, -0.022806270184157214},
         // row 5
         {0., 0., 0., -0.0056741321644514023, -0.013394960837037522, -0.025943451454082944},
         // row 6
         {0., 0., 0., 0.006396216051163168, 0.013413253109011812, 0.022439101629457635}}
    );
}

TEST(SolverTest, NodalDynamicStiffnessMatrix) {
    auto mm = gen_alpha_solver::create_matrix({
        {2.0000000000000009, 5.2041704279304213E-17, -5.5511151231257827E-17, 4.163336342344337E-17,
         0.62605214725880387, -0.33952055713492146},
        {5.2041704279304213E-17, 2.0000000000000018, 1.3877787807814457E-17, -0.62605214725880398,
         3.4694469519536142E-18, 0.22974877626536772},
        {-5.5511151231257827E-17, 1.3877787807814457E-17, 2.0000000000000013, 0.33952055713492141,
         -0.22974877626536766, 1.3877787807814457E-17},
        {-4.163336342344337E-17, -0.62605214725880387, 0.33952055713492146, 1.3196125048858467,
         1.9501108129670985, 3.5958678677753957},
        {0.62605214725880398, -3.4694469519536142E-18, -0.22974877626536772, 1.9501108129670985,
         2.881855217930184, 5.3139393458205735},
        {-0.33952055713492141, 0.22974877626536766, -1.3877787807814457E-17, 3.5958678677753957,
         5.3139393458205726, 9.7985322771839804},
    });
    auto sectional_mass_matrix = MassMatrix(mm);

    auto velocity = gen_alpha_solver::create_vector(
        {0.0025446043828620765, -0.0024798542682092665, 0.000065079641503883005,
         0.0025446043828620765, -0.0024798542682092665, 0.000065079641503883005}
    );
    auto acceleration = gen_alpha_solver::create_vector(
        {0.0025446043828620765, -0.0024151041535564553, 0.00012982975615669339,
         0.0025446043828620765, -0.0024798542682092665, -0.0024798542682092665}
    );

    auto stiffness_matrix = Kokkos::View<double**>("stiffness_matrix", 6, 6);
    NodalDynamicStiffnessMatrix(velocity, acceleration, sectional_mass_matrix, stiffness_matrix);

    openturbine::gen_alpha_solver::tests::expect_kokkos_view_2D_equal(
        stiffness_matrix,
        {// row 1
         {0., 0., 0., -0.0023904728226588536, 0.00056585276642745421, 0.0005703830914904407},
         // row 2
         {0., 0., 0., -0.00085994394592263162, -0.00097181181209263397, 0.00084261536265676736},
         // row 3
         {0., 0., 0., -0.0015972403418206974, 0.0015555222717217175, -0.00025743506367869402},
         // row 4
         {0., 0., 0., 0.0047622883054215057, -0.016524233223710137, 0.007213755243428677},
         // row 5
         {0., 0., 0., 0.035164381478288514, 0.017626317482204206, -0.022463736936512112},
         // row 6
         {0., 0., 0., -0.0025828596476940593, 0.042782118352914907, -0.022253736971069835}}
    );
}

TEST(SolverTest, ElementalInertialMatrices) {
    auto position_vectors = Kokkos::View<double[35]>("position_vectors");
    Kokkos::parallel_for(1, NonZeroValues_populate_position{position_vectors});

    auto generalized_coords = Kokkos::View<double[35]>("generalized_coords");
    Kokkos::parallel_for(1, NonZeroValues_populate_coords{generalized_coords});

    auto velocity = Kokkos::View<double[30]>("velocity");
    Kokkos::parallel_for(1, NonZeroValues_PopulateVelocity{velocity});

    auto acceleration = Kokkos::View<double[30]>("acceleration");
    Kokkos::parallel_for(1, NonZeroValues_PopulateAcceleration{acceleration});

    auto quadrature_points =
        std::vector<double>{-0.9491079123427585, -0.7415311855993945, -0.4058451513773972, 0.,
                            0.4058451513773972,  0.7415311855993945,  0.9491079123427585};
    auto quadrature_weights = std::vector<double>{
        0.1294849661688697, 0.2797053914892766, 0.3818300505051189, 0.4179591836734694,
        0.3818300505051189, 0.2797053914892766, 0.1294849661688697};
    auto quadrature = UserDefinedQuadrature(quadrature_points, quadrature_weights);

    auto mm = gen_alpha_solver::create_matrix({
        {2., 0., 0., 0., 0.6, -0.4},  // row 1
        {0., 2., 0., -0.6, 0., 0.2},  // row 2
        {0., 0., 2., 0.4, -0.2, 0.},  // row 3
        {0., -0.6, 0.4, 1., 2., 3.},  // row 4
        {0.6, 0., -0.2, 2., 4., 6.},  // row 5
        {-0.4, 0.2, 0., 3., 6., 9.}   // row 6
    });
    auto sectional_mass_matrix = MassMatrix(mm);

    auto element_mass_matrix = Kokkos::View<double[30][30]>("element_mass_matrix");
    auto element_gyroscopic_matrix = Kokkos::View<double[30][30]>("element_gyroscopic_matrix");
    auto element_dynamic_stiffness_matrix =
        Kokkos::View<double[30][30]>("element_dynamic_stiffness_matrix");
    ElementalInertialMatrices(
        position_vectors, generalized_coords, velocity, acceleration, sectional_mass_matrix,
        quadrature, element_mass_matrix, element_gyroscopic_matrix, element_dynamic_stiffness_matrix
    );

    openturbine::gen_alpha_solver::tests::expect_kokkos_view_2D_equal(
        element_mass_matrix, expected_mass_matrix_30x30
    );
    openturbine::gen_alpha_solver::tests::expect_kokkos_view_2D_equal(
        element_gyroscopic_matrix, expected_gyroscopic_matrix_30x30
    );
    openturbine::gen_alpha_solver::tests::expect_kokkos_view_2D_equal(
        element_dynamic_stiffness_matrix, expected_dynamic_stiffness_matrix_30x30
    );
}

TEST(SolverTest, NodalStaticStiffnessMatrixComponents) {
    auto elastic_force_fc = gen_alpha_solver::create_vector(
        {0.1023527958818833, 0.1512321779691288, 0.2788924951018168, 0.4003985306163255,
         0.3249298550145402, 0.5876343707088096}
    );

    auto position_vector_derivatives = gen_alpha_solver::create_vector(
        {0.924984344499876, -0.3417491071948322, 0.16616711516322974, 0.023197240723436388,
         0.0199309451611758, 0.0569650074322926, 0.}
    );

    auto gen_coords_derivatives = gen_alpha_solver::create_vector(
        {0.0009414876868372689, -0.0009055519814222231, 0.000948674827920281,
         -0.000011768592509980857, 0.009249835939573452, 0., 0.}
    );

    auto stiffness = gen_alpha_solver::create_matrix(
        {{1.3197900000789533, 1.9500660871457987, 3.596184383250417, 5.162946182374572,
          4.189813963364337, 7.577262149821259},
         {1.9500660871457987, 2.881335473074227, 5.313570498700886, 7.628551708533343,
          6.190692550267803, 11.19584324089132},
         {3.5961843832504163, 5.313570498700887, 9.798939314254936, 14.068076308736293,
          11.416470455810389, 20.64664212439219},
         {5.16294618237457, 7.628551708533343, 14.068076308736295, 20.197162639890838,
          16.390322707186375, 29.641834448609774},
         {4.189813963364336, 6.190692550267804, 11.416470455810385, 16.39032270718637,
          13.301010802137164, 24.054825962838},
         {7.577262149821259, 11.19584324089132, 20.64664212439219, 29.64183444860977,
          24.054825962838, 43.50305858028866}}
    );

    auto O_matrix = Kokkos::View<double**>("O_matrix", 6, 6);
    auto P_matrix = Kokkos::View<double**>("P_matrix", 6, 6);
    auto Q_matrix = Kokkos::View<double**>("Q_matrix", 6, 6);

    NodalStaticStiffnessMatrixComponents(
        elastic_force_fc, position_vector_derivatives, gen_coords_derivatives, stiffness, O_matrix,
        P_matrix, Q_matrix
    );

    openturbine::gen_alpha_solver::tests::expect_kokkos_view_2D_equal(
        O_matrix,
        {
            {0., 0., 0., 1.5581361688659614, 3.3881347643742066, -2.409080935189973},  // row 1
            {0., 0., 0., 2.023343846951859, 4.594085351204066, -3.233749380295583},    // row 2
            {0., 0., 0., 4.396865920548022, 8.369759049055988, -6.152221520070027},    // row 3
            {0., 0., 0., 6.095343338095462, 12.750819804192329, -9.15751050858455},    // row 4
            {0., 0., 0., 4.358834898453007, 9.870620837027674, -6.767382896430996},    // row 5
            {0., 0., 0., 9.270600163100875, 17.450580610135344, -12.962904649290419}   // row 6
        }
    );

    openturbine::gen_alpha_solver::tests::expect_kokkos_view_2D_equal(
        P_matrix,
        {
            {0., 0., 0., 0., 0., 0.},  // row 1
            {0., 0., 0., 0., 0., 0.},  // row 2
            {0., 0., 0., 0., 0., 0.},  // row 3
            {1.558136168865961, 2.023343846951859, 4.396865920548022, 6.095343338095461,
             4.946469269161818, 8.945670308086335},  // row 4
            {3.388134764374206, 4.594085351204066, 8.369759049055988, 12.163185433483518,
             9.870620837027678, 17.85097914075167},  // row 5
            {-2.409080935189973, -3.233749380295583, -6.152221520070027, -8.83258065357001,
             -7.16778142704732, -12.962904649290419}  // row 6
        }
    );

    openturbine::gen_alpha_solver::tests::expect_kokkos_view_2D_equal(
        Q_matrix,
        {
            {0., 0., 0., 0., 0., 0.},                                                  // row 1
            {0., 0., 0., 0., 0., 0.},                                                  // row 2
            {0., 0., 0., 0., 0., 0.},                                                  // row 3
            {0., 0., 0., 1.844739298856163, 3.6356811370948883, -2.648497950457901},   // row 4
            {0., 0., 0., 3.8107825797230066, 7.1835652949545645, -5.293905367130955},  // row 5
            {0., 0., 0., -2.4073689531817264, -5.414742464880276, 3.8196948928089887}  // row 6

        }
    );
}

TEST(SolverTest, ElementalStaticStiffnessMatrixWithZeroValues) {
    // 5 nodes on a line
    auto position_vectors = gen_alpha_solver::create_matrix({
        {0., 0., 0., 1., 0., 0., 0.},  // node 1
        {1., 0., 0., 1., 0., 0., 0.},  // node 2
        {2., 0., 0., 1., 0., 0., 0.},  // node 3
        {3., 0., 0., 1., 0., 0., 0.},  // node 4
        {4., 0., 0., 1., 0., 0., 0.}   // node 5
    });

    // zero displacement and rotation
    auto generalized_coords = gen_alpha_solver::create_matrix({
        {0., 0., 0., 0., 0., 0., 0.},  // node 1
        {0., 0., 0., 0., 0., 0., 0.},  // node 2
        {0., 0., 0., 0., 0., 0., 0.},  // node 3
        {0., 0., 0., 0., 0., 0., 0.},  // node 4
        {0., 0., 0., 0., 0., 0., 0.}   // node 5
    });

    // identity stiffness matrix
    auto stiffness = gen_alpha_solver::create_matrix({
        {0., 0., 0., 0., 0., 0.},  // row 1
        {0., 0., 0., 0., 0., 0.},  // row 2
        {0., 0., 0., 0., 0., 0.},  // row 3
        {0., 0., 0., 0., 0., 0.},  // row 4
        {0., 0., 0., 0., 0., 0.},  // row 5
        {0., 0., 0., 0., 0., 0.}   // row 6
    });

    // 7-point Gauss-Legendre quadrature
    auto quadrature = UserDefinedQuadrature(
        {-0.9491079123427585, -0.7415311855993945, -0.4058451513773972, 0., 0.4058451513773972,
         0.7415311855993945, 0.9491079123427585},
        {0.1294849661688697, 0.2797053914892766, 0.3818300505051189, 0.4179591836734694,
         0.3818300505051189, 0.2797053914892766, 0.1294849661688697}
    );

    auto iteration_matrix = Kokkos::View<double[30][30]>("iteration_matrix");
    ElementalStaticStiffnessMatrix(
        position_vectors, generalized_coords, stiffness, quadrature, iteration_matrix
    );

    openturbine::gen_alpha_solver::tests::expect_kokkos_view_2D_equal(iteration_matrix, zeros_30x30);
}

<<<<<<< HEAD
TEST(SolverTest, CalculateStaticIterationMatrixWithNonZeroValues) {
    auto position_vectors = gen_alpha_solver::create_matrix(
=======
TEST(SolverTest, ElementalStaticStiffnessMatrixWithNonZeroValues) {
    auto position_vectors = gen_alpha_solver::create_vector(
>>>>>>> 45aab4db
        {// node 1
         {0., 0., 0., 0.9778215200524469, -0.01733607539094763, -0.09001900002195001,
          -0.18831121859148398},
         // node 2
         {0.8633658232300573, -0.25589826392541715, 0.1130411210682743, 0.9950113028068008,
          -0.002883848832932071, -0.030192109815745303, -0.09504013471947484},
         // node 3
         {2.5, -0.25, 0., 0.9904718430204884, -0.009526411091536478, 0.09620741150793366,
          0.09807604012323785},
         // node 4
         {4.136634176769943, 0.39875540678255983, -0.5416125496397027, 0.9472312341234699,
          -0.049692141629315074, 0.18127630174800594, 0.25965858850765167},
         // node 5
         {5., 1., -1., 0.9210746582719719, -0.07193653093139739, 0.20507529985516368,
          0.32309554437664584}}
    );

    auto generalized_coords = gen_alpha_solver::create_matrix(
        {// node 1
         {0., 0., 0., 1., 0., 0., 0.},
         // node 2
         {0.0029816021788868583, -0.0024667594949430213, 0.0030845707156756256, 0.9999627302042724,
          0.008633550973807838, 0., 0.},
         // node 3
         {0.025, -0.0125, 0.027500000000000004, 0.9996875162757026, 0.024997395914712332, 0., 0.},
         // node 4
         {0.06844696924968456, -0.011818954790771264, 0.07977257214146723, 0.9991445348823056,
          0.04135454527402519, 0., 0.},
         // node 5
         {0.1, 0., 0.12, 0.9987502603949662, 0.049979169270678324, 0., 0.}}
    );

    auto stiffness = StiffnessMatrix(gen_alpha_solver::create_matrix({
        {1., 2., 3., 4., 5., 6.},       // row 1
        {2., 4., 6., 8., 10., 12.},     // row 2
        {3., 6., 9., 12., 15., 18.},    // row 3
        {4., 8., 12., 16., 20., 24.},   // row 4
        {5., 10., 15., 20., 25., 30.},  // row 5
        {6., 12., 18., 24., 30., 36.}   // row 6
    }));

    auto quadrature_points =
        std::vector<double>{-0.9491079123427585, -0.7415311855993945, -0.4058451513773972, 0.,
                            0.4058451513773972,  0.7415311855993945,  0.9491079123427585};
    auto quadrature_weights = std::vector<double>{
        0.1294849661688697, 0.2797053914892766, 0.3818300505051189, 0.4179591836734694,
        0.3818300505051189, 0.2797053914892766, 0.1294849661688697};
    auto quadrature = UserDefinedQuadrature(quadrature_points, quadrature_weights);

    auto iteration_matrix = Kokkos::View<double[30][30]>("iteration_matrix");
    ElementalStaticStiffnessMatrix(
        position_vectors, generalized_coords, stiffness, quadrature, iteration_matrix
    );

    openturbine::gen_alpha_solver::tests::expect_kokkos_view_2D_equal(
        iteration_matrix, expected_iteration_matrix
    );
}

<<<<<<< HEAD
TEST(SolverTest, ConstraintsResidualVector) {
    auto position_vectors = gen_alpha_solver::create_matrix(
        {{0., 0., 0., 0.9778215200524469, -0.01733607539094763, -0.09001900002195001,
          -0.18831121859148398}}
    );

    auto generalized_coords = gen_alpha_solver::create_matrix(
        {{0.1, 0., 0.12, 0.9987502603949662, 0.049979169270678324, 0., 0.}}
=======
TEST(SolverTest, ElementalConstraintForcesResidual) {
    auto generalized_coords = gen_alpha_solver::create_vector(
        {0.1, 0., 0.12, 0.9987502603949662, 0.049979169270678324, 0., 0.}
>>>>>>> 45aab4db
    );

    auto constraints_residual = Kokkos::View<double[6]>("constraints_residual");

    ElementalConstraintForcesResidual(generalized_coords, constraints_residual);

    openturbine::gen_alpha_solver::tests::expect_kokkos_view_1D_equal(
        // constraints_residual should be same as the generalized_coords where
        // q{0.9987502603949662, 0.049979169270678324, 0., 0.} -> v{0.1, 0., 0.}
        constraints_residual, {0.1, 0., 0.12, 0.1, 0., 0.0}
    );
}

<<<<<<< HEAD
TEST(SolverTest, ConstraintsGradientMatrix) {
    auto position_vectors = gen_alpha_solver::create_matrix(
=======
TEST(SolverTest, ElementalConstraintForcesGradientMatrix) {
    auto position_vectors = gen_alpha_solver::create_vector(
>>>>>>> 45aab4db
        {// node 1
         {0., 0., 0., 0.9778215200524469, -0.01733607539094763, -0.09001900002195001,
          -0.18831121859148398},
         // node 2
         {0.8633658232300573, -0.25589826392541715, 0.1130411210682743, 0.9950113028068008,
          -0.002883848832932071, -0.030192109815745303, -0.09504013471947484},
         // node 3
         {2.5, -0.25, 0., 0.9904718430204884, -0.009526411091536478, 0.09620741150793366,
          0.09807604012323785},
         // node 4
         {4.136634176769943, 0.39875540678255983, -0.5416125496397027, 0.9472312341234699,
          -0.049692141629315074, 0.18127630174800594, 0.25965858850765167},
         // node 5
         {5., 1., -1., 0.9210746582719719, -0.07193653093139739, 0.20507529985516368,
          0.3230955443766458}}
    );

    auto generalized_coords = gen_alpha_solver::create_matrix(
        {// node 1
         {0.1, 0., 0.12, 0.9987502603949662, 0.049979169270678324, 0., 0.},
         // node 2
         {0.13751623510808916, 0.023745363506318708, 0.16976855483097075, 0.9982815394712516,
          0.05860006784047278, 0., 0.},
         // node 3
         {0.225, 0.1125, 0.2925, 0.9971888181122074, 0.07492970727274234, 0., 0.},
         // node 4
         {0.3339123363204823, 0.27625463649368126, 0.45594573088331497, 0.9958289985675476,
          0.09123927669570399, 0., 0.},
         // node 5
         {0.4, 0.4, 0.5599999999999999, 0.9950041652780258, 0.09983341664682815, 0., 0.}}
    );

    auto constraint_gradients = Kokkos::View<double[6][30]>("constraint_gradients");

    ElementalConstraintForcesGradientMatrix(
        generalized_coords, position_vectors, constraint_gradients
    );

    openturbine::gen_alpha_solver::tests::expect_kokkos_view_2D_equal(
        constraint_gradients,
        {
            {1., 0., 0., 0., 0., 0., 0., 0., 0., 0., 0., 0., 0., 0., 0.,
             0., 0., 0., 0., 0., 0., 0., 0., 0., 0., 0., 0., 0., 0., 0.},  // row 1
            {0., 1., 0., 0., 0., 0., 0., 0., 0., 0., 0., 0., 0., 0., 0.,
             0., 0., 0., 0., 0., 0., 0., 0., 0., 0., 0., 0., 0., 0., 0.},  // row 2
            {0., 0., 1., 0., 0., 0., 0., 0., 0., 0., 0., 0., 0., 0., 0.,
             0., 0., 0., 0., 0., 0., 0., 0., 0., 0., 0., 0., 0., 0., 0.},  // row 3
            {-1., 0., 0., 0., 0.12, 0., 0., 0., 0., 0., 0., 0., 0., 0., 0.,
             0.,  0., 0., 0., 0.,   0., 0., 0., 0., 0., 0., 0., 0., 0., 0.},  // row 4
            {0., -0.995004, 0.0998334, -0.1194, 0.00998334, 0.0995004, 0., 0., 0., 0.,
             0., 0.,        0.,        0.,      0.,         0.,        0., 0., 0., 0.,
             0., 0.,        0.,        0.,      0.,         0.,        0., 0., 0., 0.},  // row 5
            {0., -0.0998334, -0.995004, -0.01198, -0.0995004, 0.00998334, 0., 0., 0., 0.,
             0., 0.,         0.,        0.,       0.,         0.,         0., 0., 0., 0.,
             0., 0.,         0.,        0.,       0.,         0.,         0., 0., 0., 0.}  // row 6
        }
    );
}

}  // namespace openturbine::gebt_poc::tests<|MERGE_RESOLUTION|>--- conflicted
+++ resolved
@@ -393,13 +393,8 @@
     }
 };
 
-<<<<<<< HEAD
-TEST(SolverTest, CalculateStaticResidualWithNonZeroValues) {
-    auto position_vectors = Kokkos::View<double[5][7]>("position_vectors");
-=======
 TEST(SolverTest, ElementalStaticForcesResidualWithNonZeroValues) {
     auto position_vectors = Kokkos::View<double[35]>("position_vectors");
->>>>>>> 45aab4db
     Kokkos::parallel_for(1, NonZeroValues_populate_position{position_vectors});
 
     auto generalized_coords = Kokkos::View<double[5][7]>("generalized_coords");
@@ -901,13 +896,9 @@
     openturbine::gen_alpha_solver::tests::expect_kokkos_view_2D_equal(iteration_matrix, zeros_30x30);
 }
 
-<<<<<<< HEAD
-TEST(SolverTest, CalculateStaticIterationMatrixWithNonZeroValues) {
+
+TEST(SolverTest, ElementalStaticStiffnessMatrixWithNonZeroValues) {
     auto position_vectors = gen_alpha_solver::create_matrix(
-=======
-TEST(SolverTest, ElementalStaticStiffnessMatrixWithNonZeroValues) {
-    auto position_vectors = gen_alpha_solver::create_vector(
->>>>>>> 45aab4db
         {// node 1
          {0., 0., 0., 0.9778215200524469, -0.01733607539094763, -0.09001900002195001,
           -0.18831121859148398},
@@ -967,8 +958,7 @@
     );
 }
 
-<<<<<<< HEAD
-TEST(SolverTest, ConstraintsResidualVector) {
+TEST(SolverTest, ElementalConstraintForcesResidual) {
     auto position_vectors = gen_alpha_solver::create_matrix(
         {{0., 0., 0., 0.9778215200524469, -0.01733607539094763, -0.09001900002195001,
           -0.18831121859148398}}
@@ -976,11 +966,6 @@
 
     auto generalized_coords = gen_alpha_solver::create_matrix(
         {{0.1, 0., 0.12, 0.9987502603949662, 0.049979169270678324, 0., 0.}}
-=======
-TEST(SolverTest, ElementalConstraintForcesResidual) {
-    auto generalized_coords = gen_alpha_solver::create_vector(
-        {0.1, 0., 0.12, 0.9987502603949662, 0.049979169270678324, 0., 0.}
->>>>>>> 45aab4db
     );
 
     auto constraints_residual = Kokkos::View<double[6]>("constraints_residual");
@@ -994,13 +979,8 @@
     );
 }
 
-<<<<<<< HEAD
-TEST(SolverTest, ConstraintsGradientMatrix) {
+TEST(SolverTest, ElementalConstraintForcesGradientMatrix) {
     auto position_vectors = gen_alpha_solver::create_matrix(
-=======
-TEST(SolverTest, ElementalConstraintForcesGradientMatrix) {
-    auto position_vectors = gen_alpha_solver::create_vector(
->>>>>>> 45aab4db
         {// node 1
          {0., 0., 0., 0.9778215200524469, -0.01733607539094763, -0.09001900002195001,
           -0.18831121859148398},
