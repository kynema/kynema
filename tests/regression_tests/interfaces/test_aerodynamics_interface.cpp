#include <array>
#include <numbers>
#include <ranges>

#include <gtest/gtest.h>
#include <yaml-cpp/yaml.h>

#include "elements/beams/hollow_circle_properties.hpp"
#include "interfaces/components/aerodynamics.hpp"
#include "interfaces/components/inflow.hpp"
#include "interfaces/turbine/turbine_interface.hpp"
#include "interfaces/turbine/turbine_interface_builder.hpp"

namespace kynema::tests {

<<<<<<< HEAD
TEST(AerodynamicsInterfaceTest, IEA15_Turbine) {
    constexpr auto duration{1.};
    constexpr auto time_step{0.01};
    constexpr auto n_blades{3U};
    constexpr auto n_blade_nodes{11U};
    constexpr auto n_tower_nodes{11U};
    const auto n_steps{static_cast<unsigned>(std::ceil(duration / time_step))};
    constexpr auto write_output{false};

    constexpr auto rotor_speed_init{1.0 * 0.104719755};  // RPM to rad/s
    constexpr auto fluid_density{1.225};
    constexpr auto vel_h{10.6};
    constexpr auto h_ref{150.};
    constexpr auto pl_exp{0.12};
    constexpr auto flow_angle{0.};

    auto builder = interfaces::TurbineInterfaceBuilder{};
    builder.Solution()
        .EnableDynamicSolve()
        .SetTimeStep(time_step)
        .SetDampingFactor(0.0)
        .SetGravity({0., 0., -9.81})
        .SetMaximumNonlinearIterations(6)
        .SetAbsoluteErrorTolerance(1e-7)
        .SetRelativeErrorTolerance(1e-5);

    if (write_output) {
        builder.Outputs().SetOutputFilePath("TurbineInterfaceTest.IEA15_Turbine");
    }

    // Read WindIO yaml file
    const YAML::Node wio = YAML::LoadFile("interfaces_test_files/IEA-15-240-RWT-aero.yaml");

    // WindIO components
    const auto& wio_blade = wio["components"]["blade"];
    const auto& wio_tower = wio["components"]["tower"];
    const auto& wio_drivetrain = wio["components"]["drivetrain"];
    const auto& wio_hub = wio["components"]["hub"];
    const auto& wio_yaw = wio["components"]["yaw"];

    //--------------------------------------------------------------------------
    // Build Turbine
    //--------------------------------------------------------------------------

    // Get turbine builder
    auto& turbine_builder = builder.Turbine();
    turbine_builder.SetAzimuthAngle(0.)
        .SetRotorApexToHub(0.)
        .SetHubDiameter(wio_hub["diameter"].as<double>())
        .SetConeAngle(wio_hub["cone_angle"].as<double>() * std::numbers::pi / 180.)
        .SetShaftTiltAngle(
            wio_drivetrain["outer_shape"]["uptilt"].as<double>() * std::numbers::pi / 180.
        )
        .SetTowerAxisToRotorApex(wio_drivetrain["outer_shape"]["overhang"].as<double>())
        .SetTowerTopToRotorApex(wio_drivetrain["outer_shape"]["distance_tt_hub"].as<double>())
        .SetGearBoxRatio(wio_drivetrain["gearbox"]["gear_ratio"].as<double>())
        .SetRotorSpeed(rotor_speed_init);

    //--------------------------------------------------------------------------
    // Build Blades
    //--------------------------------------------------------------------------

=======
void BuildBlades(
    interfaces::components::TurbineBuilder& turbine_builder, const YAML::Node& wio_blade,
    const size_t n_blades, const size_t n_blade_nodes
) {
>>>>>>> eadd92f1
    // Loop through blades and set parameters
    for (auto j : std::views::iota(0U, n_blades)) {
        // Get the blade builder
        auto& blade_builder = turbine_builder.Blade(j);

        // Set blade parameters
        blade_builder.SetElementOrder(n_blade_nodes - 1).PrescribedRootMotion(false);

        // Add reference axis coordinates (WindIO uses Z-axis as reference axis)
        const auto ref_axis = wio_blade["reference_axis"];
        const auto axis_grid = ref_axis["x"]["grid"].as<std::vector<double>>();
        const auto x_values = ref_axis["x"]["values"].as<std::vector<double>>();
        const auto y_values = ref_axis["y"]["values"].as<std::vector<double>>();
        const auto z_values = ref_axis["z"]["values"].as<std::vector<double>>();
        for (auto i : std::views::iota(0U, axis_grid.size())) {
            blade_builder.AddRefAxisPoint(
                axis_grid[i], {x_values[i], y_values[i], z_values[i]},
                interfaces::components::ReferenceAxisOrientation::Z
            );
        }

        // Add reference axis twist
        const auto blade_twist = wio_blade["outer_shape"]["twist"];
        const auto twist_grid = blade_twist["grid"].as<std::vector<double>>();
        const auto twist_values = blade_twist["values"].as<std::vector<double>>();
        for (auto i : std::views::iota(0U, twist_grid.size())) {
            blade_builder.AddRefAxisTwist(twist_grid[i], -twist_values[i] * std::numbers::pi / 180.);
        }

        const auto inertia_matrix = wio_blade["structure"]["elastic_properties"]["inertia_matrix"];
        const auto stiffness_matrix =
            wio_blade["structure"]["elastic_properties"]["stiffness_matrix"];

        // Add blade section properties
        const auto k_grid = stiffness_matrix["grid"].as<std::vector<double>>();
        const auto m_grid = inertia_matrix["grid"].as<std::vector<double>>();
        const auto n_sections = k_grid.size();
        if (m_grid.size() != k_grid.size()) {
            throw std::runtime_error("stiffness and mass matrices not on same grid");
        }
        for (auto i : std::views::iota(0U, n_sections)) {
            if (std::abs(m_grid[i] - k_grid[i]) > 1e-8) {
                throw std::runtime_error("stiffness and mass matrices not on same grid");
            }
            const auto mass = inertia_matrix["mass"][i].as<double>();
            const auto cm_x = inertia_matrix["cm_x"][i].as<double>();
            const auto cm_y = inertia_matrix["cm_y"][i].as<double>();
            const auto i_cp = inertia_matrix["i_cp"][i].as<double>();
            const auto i_edge = inertia_matrix["i_edge"][i].as<double>();
            const auto i_flap = inertia_matrix["i_flap"][i].as<double>();
            const auto i_plr = inertia_matrix["i_plr"][i].as<double>();

            const auto k11 = stiffness_matrix["K11"][i].as<double>();
            const auto k12 = stiffness_matrix["K12"][i].as<double>();
            const auto k13 = stiffness_matrix["K13"][i].as<double>();
            const auto k14 = stiffness_matrix["K14"][i].as<double>();
            const auto k15 = stiffness_matrix["K15"][i].as<double>();
            const auto k16 = stiffness_matrix["K16"][i].as<double>();
            const auto k22 = stiffness_matrix["K22"][i].as<double>();
            const auto k23 = stiffness_matrix["K23"][i].as<double>();
            const auto k24 = stiffness_matrix["K24"][i].as<double>();
            const auto k25 = stiffness_matrix["K25"][i].as<double>();
            const auto k26 = stiffness_matrix["K26"][i].as<double>();
            const auto k33 = stiffness_matrix["K33"][i].as<double>();
            const auto k34 = stiffness_matrix["K34"][i].as<double>();
            const auto k35 = stiffness_matrix["K35"][i].as<double>();
            const auto k36 = stiffness_matrix["K36"][i].as<double>();
            const auto k44 = stiffness_matrix["K44"][i].as<double>();
            const auto k45 = stiffness_matrix["K45"][i].as<double>();
            const auto k46 = stiffness_matrix["K46"][i].as<double>();
            const auto k55 = stiffness_matrix["K55"][i].as<double>();
            const auto k56 = stiffness_matrix["K56"][i].as<double>();
            const auto k66 = stiffness_matrix["K66"][i].as<double>();

            blade_builder.AddSection(
                m_grid[i],
                {{
                    {mass, 0., 0., 0., 0., -mass * cm_y},
                    {0., mass, 0., 0., 0., mass * cm_x},
                    {0., 0., mass, mass * cm_y, -mass * cm_x, 0.},
                    {0., 0., mass * cm_y, i_edge, -i_cp, 0.},
                    {0., 0., -mass * cm_x, -i_cp, i_flap, 0.},
                    {-mass * cm_y, mass * cm_x, 0., 0., 0., i_plr},
                }},
                {{
                    {k11, k12, k13, k14, k15, k16},
                    {k12, k22, k23, k24, k25, k26},
                    {k13, k23, k33, k34, k35, k36},
                    {k14, k24, k34, k44, k45, k46},
                    {k15, k25, k35, k45, k55, k56},
                    {k16, k26, k36, k46, k56, k66},
                }},
                interfaces::components::ReferenceAxisOrientation::Z
            );
        }
    }
}

void BuildTower(
    interfaces::components::TurbineBuilder& turbine_builder, const YAML::Node& wio_tower,
    const YAML::Node& wio_materials, const size_t n_tower_nodes, const size_t section_refinement
) {
    // Get the tower builder
    auto& tower_builder = turbine_builder.Tower();

    // Set tower parameters
    tower_builder
        .SetElementOrder(n_tower_nodes - 1)  // Set element order to num nodes - 1
        .SetQuadratureStyle(interfaces::components::BeamInput::QuadratureStyle::Segmented)
        .SetSectionRefinement(section_refinement)
        .PrescribedRootMotion(false);  // Fix displacement of tower base node

    // Add reference axis coordinates (WindIO uses Z-axis as reference axis)
    const auto t_ref_axis = wio_tower["reference_axis"];
    const auto axis_grid = t_ref_axis["x"]["grid"].as<std::vector<double>>();
    const auto x_values = t_ref_axis["x"]["values"].as<std::vector<double>>();
    const auto y_values = t_ref_axis["y"]["values"].as<std::vector<double>>();
    const auto z_values = t_ref_axis["z"]["values"].as<std::vector<double>>();
    for (auto i : std::views::iota(0U, axis_grid.size())) {
        tower_builder.AddRefAxisPoint(
            axis_grid[i], {x_values[i], y_values[i], z_values[i]},
            interfaces::components::ReferenceAxisOrientation::Z
        );
    }

    // Set tower base position from first reference axis point
    turbine_builder.SetTowerBasePosition({x_values[0], y_values[0], z_values[0], 1., 0., 0., 0.});

    // Add reference axis twist (zero for tower)
    tower_builder.AddRefAxisTwist(0.0, 0.0).AddRefAxisTwist(1.0, 0.0);

    // Find the tower material properties
    const auto tower_wall_thickness = wio_tower["structure"]["layers"][0]["thickness"];
    const auto tower_material_name =
        wio_tower["structure"]["layers"][0]["material"].as<std::string>();

    YAML::Node tower_material;
    for (const auto& m : wio_materials) {
        if (m["name"] && m["name"].as<std::string>() == tower_material_name) {
            tower_material = m.as<YAML::Node>();
            break;
        }
    }
    if (!tower_material) {
        throw std::runtime_error(
            "Material '" + tower_material_name + "' not found in materials section"
        );
    }

    // Add tower section properties
    const auto elastic_modulus = tower_material["E"].as<double>();
    const auto shear_modulus = tower_material["G"].as<double>();
    const auto poisson_ratio = tower_material["nu"].as<double>();
    const auto density = tower_material["rho"].as<double>();
    const auto tower_diameter = wio_tower["outer_shape"]["outer_diameter"];
    const auto tower_diameter_grid = tower_diameter["grid"].as<std::vector<double>>();
    const auto tower_diameter_values = tower_diameter["values"].as<std::vector<double>>();
    const auto tower_wall_thickness_values =
        tower_wall_thickness["values"].as<std::vector<double>>();

    for (auto i : std::views::iota(0U, tower_diameter_grid.size())) {
        // Create section mass and stiffness matrices
        const auto section = beams::GenerateHollowCircleSection(
            tower_diameter_grid[i], elastic_modulus, shear_modulus, density,
            tower_diameter_values[i], tower_wall_thickness_values[i], poisson_ratio
        );

        // Add section
        tower_builder.AddSection(
            section.position, section.M_star, section.C_star,
            interfaces::components::ReferenceAxisOrientation::Z
        );
    }
}

TEST(AerodynamicsInterfaceTest, IEA15_Turbine) {
    constexpr auto duration{1.};
    constexpr auto time_step{0.01};
    constexpr auto n_blades{3U};
    constexpr auto n_blade_nodes{11U};
    constexpr auto n_tower_nodes{11U};
    const auto n_steps{static_cast<unsigned>(std::ceil(duration / time_step))};
    constexpr auto write_output{false};

    constexpr auto rotor_speed_init{1.0 * 0.104719755};  // RPM to rad/s
    constexpr auto fluid_density{1.225};
    constexpr auto vel_h{10.6};
    constexpr auto h_ref{150.};
    constexpr auto pl_exp{0.12};
    constexpr auto flow_angle{0.};

    auto builder = interfaces::TurbineInterfaceBuilder{};
    builder.Solution()
        .EnableDynamicSolve()
        .SetTimeStep(time_step)
        .SetDampingFactor(0.0)
        .SetGravity({0., 0., -9.81})
        .SetMaximumNonlinearIterations(6)
        .SetAbsoluteErrorTolerance(1e-7)
        .SetRelativeErrorTolerance(1e-5);

    if (write_output) {
        builder.Outputs().SetOutputFilePath("TurbineInterfaceTest.IEA15");
    }

    // Read WindIO yaml file
    const YAML::Node wio = YAML::LoadFile("interfaces_test_files/IEA-15-240-RWT-aero.yaml");

    // WindIO components
    const auto& wio_blade = wio["components"]["blade"];
    const auto& wio_tower = wio["components"]["tower"];
    const auto& wio_drivetrain = wio["components"]["drivetrain"];
    const auto& wio_hub = wio["components"]["hub"];
    const auto& wio_yaw = wio["components"]["yaw"];

    //--------------------------------------------------------------------------
    // Build Turbine
    //--------------------------------------------------------------------------

    // Get turbine builder
    auto& turbine_builder = builder.Turbine();
    turbine_builder.SetAzimuthAngle(0.)
        .SetRotorApexToHub(0.)
        .SetHubDiameter(wio_hub["diameter"].as<double>())
        .SetConeAngle(wio_hub["cone_angle"].as<double>() * std::numbers::pi / 180.)
        .SetShaftTiltAngle(
            wio_drivetrain["outer_shape"]["uptilt"].as<double>() * std::numbers::pi / 180.
        )
        .SetTowerAxisToRotorApex(wio_drivetrain["outer_shape"]["overhang"].as<double>())
        .SetTowerTopToRotorApex(wio_drivetrain["outer_shape"]["distance_tt_hub"].as<double>())
        .SetGearBoxRatio(wio_drivetrain["gearbox"]["gear_ratio"].as<double>())
        .SetRotorSpeed(rotor_speed_init);

    //--------------------------------------------------------------------------
    // Build Blades
    //--------------------------------------------------------------------------

    BuildBlades(turbine_builder, wio_blade, n_blades, n_blade_nodes);

    //--------------------------------------------------------------------------
    // Build Tower
    //--------------------------------------------------------------------------

    BuildTower(turbine_builder, wio_tower, wio["materials"], n_tower_nodes, 0);

    //--------------------------------------------------------------------------
    // Add mass elements
    //--------------------------------------------------------------------------

    // Get nacelle mass properties from WindIO
    const auto nacelle_props = wio_drivetrain["elastic_properties"];
    const auto nacelle_mass = nacelle_props["mass"].as<double>();
    const auto nacelle_inertia = nacelle_props["inertia"].as<std::vector<double>>();

    // Nacelle center of mass offset from yaw bearing
    const auto nacelle_cm_offset = nacelle_props["location"].as<std::vector<double>>();

    // Set the nacelle inertia matrix in the turbine builder
    turbine_builder.SetNacelleInertiaMatrix(
        {{{nacelle_mass, 0., 0., 0., 0., 0.},
          {0., nacelle_mass, 0., 0., 0., 0.},
          {0., 0., nacelle_mass, 0., 0., 0.},
          {0., 0., 0., nacelle_inertia[0], nacelle_inertia[3], nacelle_inertia[4]},
          {0., 0., 0., nacelle_inertia[3], nacelle_inertia[1], nacelle_inertia[5]},
          {0., 0., 0., nacelle_inertia[4], nacelle_inertia[5], nacelle_inertia[2]}}},
        {nacelle_cm_offset[0], nacelle_cm_offset[1], nacelle_cm_offset[2]}
    );

    // Get yaw bearing mass properties from WindIO
    const auto yaw_bearing_mass = wio_yaw["elastic_properties"]["mass"].as<double>();
    const auto yaw_bearing_inertia =
        wio_yaw["elastic_properties"]["inertia"].as<std::vector<double>>();

    // Set the yaw bearing inertia matrix in the turbine builder
    turbine_builder.SetYawBearingInertiaMatrix(
        {{{yaw_bearing_mass, 0., 0., 0., 0., 0.},
          {0., yaw_bearing_mass, 0., 0., 0., 0.},
          {0., 0., yaw_bearing_mass, 0., 0., 0.},
          {0., 0., 0., yaw_bearing_inertia[0], 0., 0.},
          {0., 0., 0., 0., yaw_bearing_inertia[1], 0.},
          {0., 0., 0., 0., 0., yaw_bearing_inertia[2]}}}
    );

    // Get generator rotational inertia and gearbox ratio from WindIO
    const auto generator_inertia =
        wio_drivetrain["generator"]["elastic_properties"]["inertia"].as<std::vector<double>>();
    const auto gearbox_ratio = wio_drivetrain["gearbox"]["gear_ratio"].as<double>();

    // Get hub mass properties from WindIO
    const auto hub_mass = wio_hub["elastic_properties"]["mass"].as<double>();
    const auto hub_inertia = wio_hub["elastic_properties"]["inertia"].as<std::vector<double>>();

    // Set the hub inertia matrix in the turbine builder
    turbine_builder.SetHubInertiaMatrix(
        {{{hub_mass, 0., 0., 0., 0., 0.},
          {0., hub_mass, 0., 0., 0., 0.},
          {0., 0., hub_mass, 0., 0., 0.},
          {0., 0., 0., hub_inertia[0] + (generator_inertia[0] * gearbox_ratio * gearbox_ratio),
           hub_inertia[3], hub_inertia[4]},
          {0., 0., 0., hub_inertia[3], hub_inertia[1], hub_inertia[5]},
          {0., 0., 0., hub_inertia[4], hub_inertia[5], hub_inertia[2]}}}
    );

    //--------------------------------------------------------------------------
    // Build Aerodynamics
    //--------------------------------------------------------------------------

    auto& aero_builder =
        builder.Aerodynamics().EnableAero().SetNumberOfAirfoils(1UL).SetAirfoilToBladeMap(
            std::array{0UL, 0UL, 0UL}
        );

    {
        const auto& airfoil_io = wio["airfoils"];
        auto aero_sections = std::vector<interfaces::components::AerodynamicSection>{};
        auto id = 0UL;
        for (const auto& af : airfoil_io) {
            const auto s = af["spanwise_position"].as<double>();
            const auto chord = af["chord"].as<double>();
            const auto twist = af["twist"].as<double>() * std::numbers::pi / 180.;
            const auto section_offset_x = af["section_offset_x"].as<double>();
            const auto section_offset_y = af["section_offset_y"].as<double>();
            const auto aerodynamic_center = af["aerodynamic_center"].as<double>();
            auto aoa = af["polars"][0]["re_sets"][0]["cl"]["grid"].as<std::vector<double>>();
            std::ranges::transform(aoa, std::begin(aoa), [](auto degrees) {
                return degrees * std::numbers::pi / 180.;
            });
            const auto cl = af["polars"][0]["re_sets"][0]["cl"]["values"].as<std::vector<double>>();
            const auto cd = af["polars"][0]["re_sets"][0]["cd"]["values"].as<std::vector<double>>();
            const auto cm = af["polars"][0]["re_sets"][0]["cm"]["values"].as<std::vector<double>>();

            aero_sections.emplace_back(
                id, s, chord, section_offset_x, section_offset_y, aerodynamic_center, twist, aoa, cl,
                cd, cm
            );
            ++id;
        }

        aero_builder.SetAirfoilSections(0UL, aero_sections);
    }

    auto turbine_interface = builder.Build();

    auto inflow = interfaces::components::Inflow::SteadyWind(vel_h, h_ref, pl_exp, flow_angle);

    for (auto i : std::views::iota(1U, n_steps + 1)) {
        const auto t = i * time_step;

        turbine_interface.UpdateAerodynamicLoads(
            fluid_density,
            [t, &inflow](const std::array<double, 3>& pos) {
                return inflow.Velocity(t, pos);
            }
        );

        const auto converged = turbine_interface.Step();
        ASSERT_EQ(converged, true);
        if (i == 100) {
            EXPECT_NEAR(turbine_interface.CalculateAzimuthAngle(), 0.1059856310811518, 1.e-5);
            EXPECT_NEAR(turbine_interface.CalculateRotorSpeed(), 0.10899376878769423, 1.e-9);
        }
    }
}

TEST(AerodynamicsInterfaceTest, NREL5_Turbine) {
    constexpr auto duration{1.};
    constexpr auto time_step{0.01};
    constexpr auto n_blades{3U};
    constexpr auto n_blade_nodes{11U};
    constexpr auto n_tower_nodes{11U};
    const auto n_steps{static_cast<unsigned>(std::ceil(duration / time_step))};
    constexpr auto write_output{true};

    constexpr auto rotor_speed_init{1.0 * 0.104719755};  // RPM to rad/s
    constexpr auto fluid_density{1.225};
    constexpr auto vel_h{10.6};
    constexpr auto h_ref{150.};
    constexpr auto pl_exp{0.12};
    constexpr auto flow_angle{0.};

    auto builder = interfaces::TurbineInterfaceBuilder{};
    builder.Solution()
        .EnableDynamicSolve()
        .SetTimeStep(time_step)
        .SetDampingFactor(0.0)
        .SetGravity({0., 0., -9.81})
        .SetMaximumNonlinearIterations(6)
        .SetAbsoluteErrorTolerance(1e-7)
        .SetRelativeErrorTolerance(1e-5);

    if (write_output) {
        builder.Outputs().SetOutputFilePath("TurbineInterfaceTest.NREL5");
    }

    // Read WindIO yaml file
    const YAML::Node wio = YAML::LoadFile("interfaces_test_files/NREL-5MW-aero.yaml");

    // WindIO components
    const auto& wio_blade = wio["components"]["blade"];
    const auto& wio_tower = wio["components"]["tower"];
    const auto& wio_drivetrain = wio["components"]["drivetrain"];
    const auto& wio_hub = wio["components"]["hub"];
    const auto& wio_yaw = wio["components"]["yaw"];

    //--------------------------------------------------------------------------
    // Build Turbine
    //--------------------------------------------------------------------------

    // Get turbine builder
    auto& turbine_builder = builder.Turbine();
    turbine_builder.SetAzimuthAngle(0.)
        .SetRotorApexToHub(0.)
        .SetHubDiameter(wio_hub["diameter"].as<double>())
        .SetConeAngle(wio_hub["cone_angle"].as<double>() * std::numbers::pi / 180.)
        .SetShaftTiltAngle(
            wio_drivetrain["outer_shape"]["uptilt"].as<double>() * std::numbers::pi / 180.
        )
        .SetTowerAxisToRotorApex(wio_drivetrain["outer_shape"]["overhang"].as<double>())
        .SetTowerTopToRotorApex(wio_drivetrain["outer_shape"]["distance_tt_hub"].as<double>())
        .SetGearBoxRatio(wio_drivetrain["gearbox"]["gear_ratio"].as<double>())
        .SetRotorSpeed(rotor_speed_init);

    //--------------------------------------------------------------------------
    // Build Blades
    //--------------------------------------------------------------------------

    BuildBlades(turbine_builder, wio_blade, n_blades, n_blade_nodes);

    //--------------------------------------------------------------------------
    // Build Tower
    //--------------------------------------------------------------------------

    BuildTower(turbine_builder, wio_tower, wio["materials"], n_tower_nodes, 4);

    //--------------------------------------------------------------------------
    // Add mass elements
    //--------------------------------------------------------------------------

    // Get nacelle mass properties from WindIO
    const auto nacelle_props = wio_drivetrain["elastic_properties"];

    // Set the nacelle inertia matrix in the turbine builder
    if (nacelle_props) {
        // Get the nacelle mass, inertia properties, and location relative to the tower top
        const auto nacelle_mass = nacelle_props["mass"].as<double>();
        const auto nacelle_inertia = nacelle_props["inertia"].as<std::vector<double>>();
        const auto nacelle_cm_offset = nacelle_props["location"].as<std::vector<double>>();

        turbine_builder.SetNacelleInertiaMatrix(
            {{{nacelle_mass, 0., 0., 0., 0., 0.},
              {0., nacelle_mass, 0., 0., 0., 0.},
              {0., 0., nacelle_mass, 0., 0., 0.},
              {0., 0., 0., nacelle_inertia[0], nacelle_inertia[3], nacelle_inertia[4]},
              {0., 0., 0., nacelle_inertia[3], nacelle_inertia[1], nacelle_inertia[5]},
              {0., 0., 0., nacelle_inertia[4], nacelle_inertia[5], nacelle_inertia[2]}}},
            {nacelle_cm_offset[0], nacelle_cm_offset[1], nacelle_cm_offset[2]}
        );
    }

    // Set yaw bearing inertia if yaw component exists
    if (wio_yaw) {
        // Get yaw bearing mass properties from WindIO
        const auto yaw_bearing_mass = wio_yaw["elastic_properties"]["mass"].as<double>();
        const auto yaw_bearing_inertia =
            wio_yaw["elastic_properties"]["inertia"].as<std::vector<double>>();

        // Set the yaw bearing inertia matrix in the turbine builder
        turbine_builder.SetYawBearingInertiaMatrix(
            {{{yaw_bearing_mass, 0., 0., 0., 0., 0.},
              {0., yaw_bearing_mass, 0., 0., 0., 0.},
              {0., 0., yaw_bearing_mass, 0., 0., 0.},
              {0., 0., 0., yaw_bearing_inertia[0], 0., 0.},
              {0., 0., 0., 0., yaw_bearing_inertia[1], 0.},
              {0., 0., 0., 0., 0., yaw_bearing_inertia[2]}}}
        );
    }

    // Get generator rotational inertia and gearbox ratio from WindIO
    const auto generator_inertia =
        wio_drivetrain["generator"]["elastic_properties"]["inertia"].as<std::vector<double>>();
    const auto gearbox_ratio = wio_drivetrain["gearbox"]["gear_ratio"].as<double>();

    // Get hub mass properties from WindIO
    const auto hub_mass = wio_hub["elastic_properties"]["mass"].as<double>();
    const auto hub_inertia = wio_hub["elastic_properties"]["inertia"].as<std::vector<double>>();

    // Set the hub inertia matrix in the turbine builder
    turbine_builder.SetHubInertiaMatrix(
        {{{hub_mass, 0., 0., 0., 0., 0.},
          {0., hub_mass, 0., 0., 0., 0.},
          {0., 0., hub_mass, 0., 0., 0.},
          {0., 0., 0., hub_inertia[0] + generator_inertia[0] * gearbox_ratio * gearbox_ratio,
           hub_inertia[3], hub_inertia[4]},
          {0., 0., 0., hub_inertia[3], hub_inertia[1], hub_inertia[5]},
          {0., 0., 0., hub_inertia[4], hub_inertia[5], hub_inertia[2]}}}
    );

    //--------------------------------------------------------------------------
    // Build Aerodynamics
    //--------------------------------------------------------------------------

    auto& aero_builder =
        builder.Aerodynamics().EnableAero().SetNumberOfAirfoils(1UL).SetAirfoilToBladeMap(
            std::array{0UL, 0UL, 0UL}
        );

    {
        const auto& airfoil_io = wio["airfoils"];
        auto aero_sections = std::vector<interfaces::components::AerodynamicSection>{};
        auto id = 0UL;
        for (const auto& af : airfoil_io) {
            const auto s = af["spanwise_position"].as<double>();
            const auto chord = af["chord"].as<double>();
            const auto twist = af["twist"].as<double>() * std::numbers::pi / 180.;
            const auto section_offset_x = af["section_offset_x"].as<double>();
            const auto section_offset_y = af["section_offset_y"].as<double>();
            const auto aerodynamic_center = af["aerodynamic_center"].as<double>();
            auto aoa = af["polars"][0]["re_sets"][0]["cl"]["grid"].as<std::vector<double>>();
            std::ranges::transform(aoa, std::begin(aoa), [](auto degrees) {
                return degrees * std::numbers::pi / 180.;
            });
            const auto cl = af["polars"][0]["re_sets"][0]["cl"]["values"].as<std::vector<double>>();
            const auto cd = af["polars"][0]["re_sets"][0]["cd"]["values"].as<std::vector<double>>();
            const auto cm = af["polars"][0]["re_sets"][0]["cm"]["values"].as<std::vector<double>>();

            aero_sections.emplace_back(
                id, s, chord, section_offset_x, section_offset_y, aerodynamic_center, twist, aoa, cl,
                cd, cm
            );
            ++id;
        }

        aero_builder.SetAirfoilSections(0UL, aero_sections);
    }

    auto turbine_interface = builder.Build();

    auto inflow = interfaces::components::Inflow::SteadyWind(vel_h, h_ref, pl_exp, flow_angle);

    for (auto i : std::views::iota(1U, n_steps + 1)) {
        const auto t = i * time_step;

        turbine_interface.UpdateAerodynamicLoads(
            fluid_density,
            [t, &inflow](const std::array<double, 3>& pos) {
                return inflow.Velocity(t, pos);
            }
        );

        const auto converged = turbine_interface.Step();
        ASSERT_EQ(converged, true);
        if (i == 100) {
            EXPECT_NEAR(turbine_interface.CalculateAzimuthAngle(), 0.10741013302153046, 1.e-5);
            EXPECT_NEAR(turbine_interface.CalculateRotorSpeed(), 0.11135329377638137, 1.e-9);
        }
    }
}

}  // namespace kynema::tests<|MERGE_RESOLUTION|>--- conflicted
+++ resolved
@@ -13,75 +13,10 @@
 
 namespace kynema::tests {
 
-<<<<<<< HEAD
-TEST(AerodynamicsInterfaceTest, IEA15_Turbine) {
-    constexpr auto duration{1.};
-    constexpr auto time_step{0.01};
-    constexpr auto n_blades{3U};
-    constexpr auto n_blade_nodes{11U};
-    constexpr auto n_tower_nodes{11U};
-    const auto n_steps{static_cast<unsigned>(std::ceil(duration / time_step))};
-    constexpr auto write_output{false};
-
-    constexpr auto rotor_speed_init{1.0 * 0.104719755};  // RPM to rad/s
-    constexpr auto fluid_density{1.225};
-    constexpr auto vel_h{10.6};
-    constexpr auto h_ref{150.};
-    constexpr auto pl_exp{0.12};
-    constexpr auto flow_angle{0.};
-
-    auto builder = interfaces::TurbineInterfaceBuilder{};
-    builder.Solution()
-        .EnableDynamicSolve()
-        .SetTimeStep(time_step)
-        .SetDampingFactor(0.0)
-        .SetGravity({0., 0., -9.81})
-        .SetMaximumNonlinearIterations(6)
-        .SetAbsoluteErrorTolerance(1e-7)
-        .SetRelativeErrorTolerance(1e-5);
-
-    if (write_output) {
-        builder.Outputs().SetOutputFilePath("TurbineInterfaceTest.IEA15_Turbine");
-    }
-
-    // Read WindIO yaml file
-    const YAML::Node wio = YAML::LoadFile("interfaces_test_files/IEA-15-240-RWT-aero.yaml");
-
-    // WindIO components
-    const auto& wio_blade = wio["components"]["blade"];
-    const auto& wio_tower = wio["components"]["tower"];
-    const auto& wio_drivetrain = wio["components"]["drivetrain"];
-    const auto& wio_hub = wio["components"]["hub"];
-    const auto& wio_yaw = wio["components"]["yaw"];
-
-    //--------------------------------------------------------------------------
-    // Build Turbine
-    //--------------------------------------------------------------------------
-
-    // Get turbine builder
-    auto& turbine_builder = builder.Turbine();
-    turbine_builder.SetAzimuthAngle(0.)
-        .SetRotorApexToHub(0.)
-        .SetHubDiameter(wio_hub["diameter"].as<double>())
-        .SetConeAngle(wio_hub["cone_angle"].as<double>() * std::numbers::pi / 180.)
-        .SetShaftTiltAngle(
-            wio_drivetrain["outer_shape"]["uptilt"].as<double>() * std::numbers::pi / 180.
-        )
-        .SetTowerAxisToRotorApex(wio_drivetrain["outer_shape"]["overhang"].as<double>())
-        .SetTowerTopToRotorApex(wio_drivetrain["outer_shape"]["distance_tt_hub"].as<double>())
-        .SetGearBoxRatio(wio_drivetrain["gearbox"]["gear_ratio"].as<double>())
-        .SetRotorSpeed(rotor_speed_init);
-
-    //--------------------------------------------------------------------------
-    // Build Blades
-    //--------------------------------------------------------------------------
-
-=======
 void BuildBlades(
     interfaces::components::TurbineBuilder& turbine_builder, const YAML::Node& wio_blade,
     const size_t n_blades, const size_t n_blade_nodes
 ) {
->>>>>>> eadd92f1
     // Loop through blades and set parameters
     for (auto j : std::views::iota(0U, n_blades)) {
         // Get the blade builder
@@ -284,7 +219,7 @@
         .SetRelativeErrorTolerance(1e-5);
 
     if (write_output) {
-        builder.Outputs().SetOutputFilePath("TurbineInterfaceTest.IEA15");
+        builder.Outputs().SetOutputFilePath("TurbineInterfaceTest.IEA15_Turbine");
     }
 
     // Read WindIO yaml file
