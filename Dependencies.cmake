function(openturbine_setup_dependencies)
  # Find and link required packages
  find_package(KokkosKernels REQUIRED)
  find_package(Amesos2 REQUIRED)

<<<<<<< HEAD
  # Optionally find and link MKL if available
=======
  find_package(yaml-cpp REQUIRED)

>>>>>>> 7f2bcb77
  if(TARGET Kokkos::MKL)
    find_package(MKL REQUIRED)
  endif()

  # Conditionally find and link VTK if enabled
  if(OpenTurbine_ENABLE_VTK)
    find_package(VTK REQUIRED COMPONENTS IOXML)
  endif()

  # Conditionally find and link GTest if testing is enabled
  if(OpenTurbine_ENABLE_TESTS)
    find_package(GTest REQUIRED)
  endif()

  # Link filesystem library for older GCC versions
  if(CMAKE_CXX_COMPILER_ID MATCHES "GNU")
    if(CMAKE_CXX_COMPILER_VERSION VERSION_LESS "9.0")
      set(FS_LIB stdc++fs)
    endif()
  endif()
endfunction()<|MERGE_RESOLUTION|>--- conflicted
+++ resolved
@@ -2,13 +2,9 @@
   # Find and link required packages
   find_package(KokkosKernels REQUIRED)
   find_package(Amesos2 REQUIRED)
-
-<<<<<<< HEAD
-  # Optionally find and link MKL if available
-=======
   find_package(yaml-cpp REQUIRED)
 
->>>>>>> 7f2bcb77
+  # Optionally find and link MKL if available
   if(TARGET Kokkos::MKL)
     find_package(MKL REQUIRED)
   endif()
