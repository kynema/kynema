--- conflicted
+++ resolved
@@ -50,11 +50,7 @@
 #install_if_missing cppcheck # add if CppCheck is needed
 #install_if_missing llvm # add if clang-tidy is needed
 
-<<<<<<< HEAD
-spack load trilinos googletest yaml-cpp #llvm cppcheck
-=======
 spack load kokkos kokkos-kernels netdcf-c suite-sparse lapack googletest yaml-cpp #llvm vtk cppcheck
->>>>>>> 47b3bebd
 
 # Build OpenTurbine with the specified options
 mkdir -p build-from-script
