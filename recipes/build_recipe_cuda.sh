--- conflicted
+++ resolved
@@ -7,7 +7,7 @@
 # Note that many systems have CUDA already built and properly configured.  If this
 # is the case for you, make sure that all modules are loaded and paths set correctly.
 # You may have to manually set some of this for Spack configuration.
-# You may also need to add the cuda_arch option for your platform to the Spack spec 
+# You may also need to add the cuda_arch option for your platform to the Spack spec
 # for Trilinos.
 # -----------------------------------------------------------------------------
 
@@ -57,11 +57,7 @@
 #install_if_missing cppcheck # add if CppCheck is needed
 #install_if_missing llvm # add if clang-tidy is needed
 
-<<<<<<< HEAD
-spack load trilinos googletest yaml-cpp #llvm cppcheck
-=======
 spack load kokkos kokkos-kernels netdcf-c suite-sparse lapack googletest yaml-cpp #llvm vtk cppcheck
->>>>>>> 47b3bebd
 
 # Build OpenTurbine with the specified options
 mkdir -p build-from-script
